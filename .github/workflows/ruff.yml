name: lint & format
on:
  pull_request:
    types: [opened, reopened, synchronize]

jobs:
<<<<<<< HEAD
    lint:
        runs-on: ubuntu-latest
        steps:
            - uses: actions/checkout@v5
            - name: Install Python
              uses: actions/setup-python@v5
              with:
                python-version: "3.11"
            - name: Install ruff
              run: |
                python -m pip install --upgrade pip
                pip install ruff
            - name: Run lint
              run: ruff check --output-format=github contentctl/
            - name: Run Formatter
              run: ruff format --check contentctl/
=======
  lint:
    runs-on: ubuntu-latest
    steps:
      - uses: actions/checkout@v4
      - name: Install Python
        uses: actions/setup-python@v5
        with:
          python-version: '3.11'
      - name: Install Poetry
        run: python -m pip install poetry
      - name: Install ruff
        run: |
          poetry install --only=dev
      - name: Run lint
        run: poetry run ruff check --output-format=github contentctl/
      - name: Run Formatter
        run: poetry run ruff format --check contentctl/
>>>>>>> 124e2f0c
<|MERGE_RESOLUTION|>--- conflicted
+++ resolved
@@ -4,24 +4,6 @@
     types: [opened, reopened, synchronize]
 
 jobs:
-<<<<<<< HEAD
-    lint:
-        runs-on: ubuntu-latest
-        steps:
-            - uses: actions/checkout@v5
-            - name: Install Python
-              uses: actions/setup-python@v5
-              with:
-                python-version: "3.11"
-            - name: Install ruff
-              run: |
-                python -m pip install --upgrade pip
-                pip install ruff
-            - name: Run lint
-              run: ruff check --output-format=github contentctl/
-            - name: Run Formatter
-              run: ruff format --check contentctl/
-=======
   lint:
     runs-on: ubuntu-latest
     steps:
@@ -39,4 +21,3 @@
         run: poetry run ruff check --output-format=github contentctl/
       - name: Run Formatter
         run: poetry run ruff format --check contentctl/
->>>>>>> 124e2f0c
