--- conflicted
+++ resolved
@@ -1,56 +1,4 @@
 {
-<<<<<<< HEAD
-    "configurations": [
-        {
-            "name": "contentctl init",
-            "type": "debugpy",
-            "request": "launch",
-            "program": "/Users/emcginnis/Library/Caches/pypoetry/virtualenvs/contentctl-9mb55Yie-py3.11/bin/contentctl",
-            "cwd": "/Users/emcginnis/vcs/gitlab/security_content/ddd",
-            "args": ["init"]
-        },
-        {
-            "name": "contentctl validate",
-            "type": "debugpy",
-            "request": "launch",
-            "program": "/Users/emcginnis/Library/Caches/pypoetry/virtualenvs/contentctl-9mb55Yie-py3.11/bin/contentctl",
-            "cwd": "/Users/emcginnis/vcs/gitlab/security_content",
-            "args": ["validate"]
-        },
-        {
-            "name": "contentctl build",
-            "type": "debugpy",
-            "request": "launch",
-            "program": "/Users/emcginnis/Library/Caches/pypoetry/virtualenvs/contentctl-9mb55Yie-py3.11/bin/contentctl",
-            "cwd": "/Users/emcginnis/vcs/gitlab/security_content",
-            "args": ["build"]
-        },
-        {
-            "name": "contentctl test",
-            "type": "debugpy",
-            "request": "launch",
-            "program": "/Users/emcginnis/Library/Caches/pypoetry/virtualenvs/contentctl-9mb55Yie-py3.11/bin/contentctl",
-            "cwd": "/Users/emcginnis/vcs/gitlab/security_content",
-            "args": ["test"]
-        },
-        {
-            "name": "contentctl --help",
-            "type": "debugpy",
-            "request": "launch",
-            "program": "/Users/emcginnis/Library/Caches/pypoetry/virtualenvs/contentctl-9mb55Yie-py3.11/bin/contentctl",
-            "cwd": "/Users/emcginnis/vcs/gitlab/security_content",
-            "args": ["--help"]
-        },
-        {
-            "name": "contentctl test",
-            "type": "debugpy",
-            "request": "launch",
-            "program": "/Users/emcginnis/Library/Caches/pypoetry/virtualenvs/contentctl-9mb55Yie-py3.11/bin/contentctl",
-            "cwd": "/Users/emcginnis/vcs/gitlab/security_content",
-            "args": ["test", "mode:selected", "--mode.files", "detections/endpoint/3cx_supply_chain_attack_network_indicators.yml"]
-        }
-    ]
-=======
 "configurations": [
     {
         "name": "contentctl init",
@@ -117,5 +65,4 @@
         "args": ["test", "mode:selected", "--mode.files", "detections/endpoint/3cx_supply_chain_attack_network_indicators.yml"]
     }
 ]
->>>>>>> ecd5bbb8
 }