import time
import uuid
import abc
import os.path
import configparser
import json
import datetime
import tqdm                                                                                         # type: ignore
import pathlib
from tempfile import TemporaryDirectory, mktemp
from ssl import SSLEOFError, SSLZeroReturnError
from sys import stdout
from dataclasses import dataclass
from shutil import copyfile
from typing import Union, Optional

from pydantic import BaseModel, PrivateAttr, Field
import requests                                                                                     # type: ignore
import splunklib.client as client                                                                   # type: ignore
from splunklib.binding import HTTPError                                                             # type: ignore
from splunklib.results import JSONResultsReader, Message                                            # type: ignore
import splunklib.results
from urllib3 import disable_warnings
import urllib.parse

from contentctl.objects.enums import PostTestBehavior, AnalyticsType
from contentctl.objects.detection import Detection
from contentctl.objects.base_test import BaseTest
from contentctl.objects.unit_test import UnitTest
from contentctl.objects.integration_test import IntegrationTest
from contentctl.objects.unit_test_attack_data import UnitTestAttackData
from contentctl.objects.unit_test_result import UnitTestResult
from contentctl.objects.integration_test_result import IntegrationTestResult
from contentctl.objects.test_config import TestConfig, Infrastructure
from contentctl.objects.test_group import TestGroup
from contentctl.objects.base_test_result import TestResultStatus
from contentctl.objects.correlation_search import CorrelationSearch, PbarData
from contentctl.helper.utils import Utils
from contentctl.actions.detection_testing.DataManipulation import (
    DataManipulation,
)
from contentctl.actions.detection_testing.progress_bar import (
    format_pbar_string,
    TestReportingType,
    FinalTestingStates,
    TestingStates
)


class SetupTestGroupResults(BaseModel):
    exception: Union[Exception, None] = None
    success: bool = True
    duration: float = 0
    start_time: float

    class Config:
        arbitrary_types_allowed = True


class CleanupTestGroupResults(BaseModel):
    duration: float
    start_time: float


class ContainerStoppedException(Exception):
    pass


@dataclass(frozen=False)
class DetectionTestingManagerOutputDto:
    inputQueue: list[Detection] = Field(default_factory=list)
    outputQueue: list[Detection] = Field(default_factory=list)
    skippedQueue: list[Detection] = Field(default_factory=list)
    currentTestingQueue: dict[str, Union[Detection, None]] = Field(default_factory=dict)
    start_time: Union[datetime.datetime, None] = None
    replay_index: str = "CONTENTCTL_TESTING_INDEX"
    replay_host: str = "CONTENTCTL_HOST"
    timeout_seconds: int = 60
    terminate: bool = False


class DetectionTestingInfrastructure(BaseModel, abc.ABC):
    # thread: threading.Thread = threading.Thread()
    global_config: TestConfig
    infrastructure: Infrastructure
    sync_obj: DetectionTestingManagerOutputDto
    hec_token: str = ""
    hec_channel: str = ""
    _conn: client.Service = PrivateAttr()
    pbar: tqdm.tqdm = None
    start_time: float = None

    class Config:
        arbitrary_types_allowed = True

    def __init__(self, **data):
        super().__init__(**data)

    # TODO: why not use @abstractmethod
    def start(self):
        raise (
            NotImplementedError(
                "start() is not implemented for Abstract Type DetectionTestingInfrastructure"
            )
        )

    # TODO: why not use @abstractmethod
    def get_name(self) -> str:
        raise (
            NotImplementedError(
                "get_name() is not implemented for Abstract Type DetectionTestingInfrastructure"
            )
        )

    def setup(self):
        self.pbar = tqdm.tqdm(
            total=100,
            initial=0,
            bar_format=f"{self.get_name()} starting",
            miniters=0,
            mininterval=0,
            file=stdout
        )

        self.start_time = time.time()
        try:
            for func, msg in [
                (self.start, "Starting"),
                (self.get_conn, "Waiting for App Installation"),
                (self.configure_conf_file_datamodels, "Configuring Datamodels"),
                (self.create_replay_index, f"Create index '{self.sync_obj.replay_index}'"),
                (self.configure_imported_roles, "Configuring Roles"),
                (self.configure_delete_indexes, "Configuring Indexes"),
                (self.configure_hec, "Configuring HEC"),
                (self.wait_for_ui_ready, "Finishing Setup")
            ]:

                self.format_pbar_string(
                    TestReportingType.SETUP,
                    self.get_name(),
                    msg,
                    self.start_time,
                    update_sync_status=True,
                )
                func()
                self.check_for_teardown()

        except Exception as e:
            self.pbar.write(str(e))
            self.finish()
            return

        self.format_pbar_string(TestReportingType.SETUP, self.get_name(), "Finished Setup!", self.start_time)

    def wait_for_ui_ready(self):
        self.get_conn()

    def configure_hec(self):
        self.hec_channel = str(uuid.uuid4())
        try:
            res = self.get_conn().input(
                path="/servicesNS/nobody/splunk_httpinput/data/inputs/http/http:%2F%2FDETECTION_TESTING_HEC"
            )
            self.hec_token = str(res.token)
            return
        except Exception:
            # HEC input does not exist.  That's okay, we will create it
            pass

        try:

            res = self.get_conn().inputs.create(
                name="DETECTION_TESTING_HEC",
                kind="http",
                index=self.sync_obj.replay_index,
                indexes=f"{self.sync_obj.replay_index},_internal,_audit",
                useACK=True,
            )
            self.hec_token = str(res.token)
            return

        except Exception as e:
            raise (Exception(f"Failure creating HEC Endpoint: {str(e)}"))

    def get_conn(self) -> client.Service:
        try:
            if not self._conn:
                self.connect_to_api()
            elif self._conn.restart_required:
                # continue trying to re-establish a connection until after
                # the server has restarted
                self.connect_to_api()
        except Exception:
            # there was some issue getting the connection. Try again just once
            self.connect_to_api()
        return self._conn

    def check_for_teardown(self):
        # Make sure we can easily quit during setup if we need to.
        # Some of these stages can take a long time
        if self.sync_obj.terminate:
            # Exiting in a thread just quits the thread, not the entire process
            raise (ContainerStoppedException(f"Testing stopped for {self.get_name()}"))

    def connect_to_api(self, sleep_seconds: int = 5):
        while True:
            self.check_for_teardown()
            try:

                conn = client.connect(
                    host=self.infrastructure.instance_address,
                    port=self.infrastructure.api_port,
                    username=self.infrastructure.splunk_app_username,
                    password=self.infrastructure.splunk_app_password,
                )

                if conn.restart_required:
                    self.format_pbar_string(
                        TestReportingType.SETUP,
                        self.get_name(),
                        "Waiting for reboot",
                        self.start_time,
                        update_sync_status=True,
                    )
                else:
                    # Finished setup
                    self._conn = conn
                    return

            except ConnectionRefusedError as e:
                raise (e)
            except SSLEOFError:
                pass
            except SSLZeroReturnError:
                pass
            except ConnectionResetError:
                pass
            except Exception as e:
                self.pbar.write(
                    f"Error getting API connection (not quitting) '{type(e).__name__}': {str(e)}"
                )
                # self.pbar.write(
                #     f"Unhandled exception getting connection to splunk server: {str(e)}"
                # )
                # self.sync_obj.terminate = True

            for _ in range(sleep_seconds):
                self.format_pbar_string(
                    TestReportingType.SETUP,
                    self.get_name(),
                    "Getting API Connection",
                    self.start_time,
                    update_sync_status=True,
                )
                time.sleep(1)

    def create_replay_index(self):

        try:
            self.get_conn().indexes.create(name=self.sync_obj.replay_index)
        except HTTPError as e:
            if b"already exists" in e.body:
                pass
            else:
                raise Exception(
                    f"Error creating index {self.sync_obj.replay_index} - {str(e)}"
                )

    def configure_imported_roles(
        self,
        imported_roles: list[str] = ["user", "power", "can_delete"],
        enterprise_security_roles: list[str] = ["ess_admin", "ess_analyst", "ess_user"],
        indexes: list[str] = ["_*", "*"],
    ):
        indexes.append(self.sync_obj.replay_index)
        indexes_encoded = ";".join(indexes)
        try:
            self.get_conn().roles.post(
                self.infrastructure.splunk_app_username,
                imported_roles=imported_roles + enterprise_security_roles,
                srchIndexesAllowed=indexes_encoded,
                srchIndexesDefault=self.sync_obj.replay_index,
            )
            return
        except Exception as e:
            self.pbar.write(
                f"Enterprise Security Roles do not exist:'{enterprise_security_roles}: {str(e)}"
            )

        self.get_conn().roles.post(
            self.infrastructure.splunk_app_username,
            imported_roles=imported_roles,
            srchIndexesAllowed=indexes_encoded,
            srchIndexesDefault=self.sync_obj.replay_index,
        )

    def configure_delete_indexes(self, indexes: list[str] = ["_*", "*"]):
        indexes.append(self.sync_obj.replay_index)
        endpoint = "/services/properties/authorize/default/deleteIndexesAllowed"
        indexes_encoded = ";".join(indexes)
        try:
            self.get_conn().post(endpoint, value=indexes_encoded)
        except Exception as e:
            self.pbar.write(
                f"Error configuring deleteIndexesAllowed with '{indexes_encoded}': [{str(e)}]"
            )

    def wait_for_conf_file(self, app_name: str, conf_file_name: str):
        while True:
            self.check_for_teardown()
            time.sleep(1)
            try:
                _ = self.get_conn().get(
                    f"configs/conf-{conf_file_name}", app=app_name
                )
                return
            except Exception:
                pass
                self.format_pbar_string(
                    TestReportingType.SETUP,
                    self.get_name(),
                    "Configuring Datamodels",
                    self.start_time,
                )

    def configure_conf_file_datamodels(self, APP_NAME: str = "Splunk_SA_CIM"):
        self.wait_for_conf_file(APP_NAME, "datamodels")

        parser = configparser.ConfigParser()
        cim_acceleration_datamodels = pathlib.Path(
            os.path.join(
                os.path.dirname(__file__), "../../../templates/datamodels_cim.conf"
            )
        )

        custom_acceleration_datamodels = pathlib.Path(
            os.path.join(
                os.path.dirname(__file__), "../../../templates/datamodels_custom.conf"
            )
        )

        if custom_acceleration_datamodels.is_file():
            parser.read(custom_acceleration_datamodels)
            if len(parser.keys()) > 1:
                self.pbar.write(
                    f"Read {len(parser)-1} custom datamodels from {str(custom_acceleration_datamodels)}!"
                )

        if not cim_acceleration_datamodels.is_file():
            self.pbar.write(
                f"******************************\nDATAMODEL ACCELERATION FILE {str(cim_acceleration_datamodels)} NOT "
                "FOUND. CIM DATAMODELS NOT ACCELERATED\n******************************\n"
            )
        else:
            parser.read(cim_acceleration_datamodels)

        for datamodel_name in parser:
            if datamodel_name == "DEFAULT":
                # Skip the DEFAULT section for configparser
                continue
            for name, value in parser[datamodel_name].items():
                try:
                    _ = self.get_conn().post(
                        f"properties/datamodels/{datamodel_name}/{name}",
                        app=APP_NAME,
                        value=value,
                    )

                except Exception as e:
                    self.pbar.write(
                        f"Error creating the conf Datamodel {datamodel_name} key/value {name}/{value}: {str(e)}"
                    )

    def execute(self):
        while True:
            try:
                self.check_for_teardown()
            except ContainerStoppedException:
                self.finish()
                return

            try:
                # NOTE: (THIS CODE HAS MOVED) we handle skipping entire detections differently than
                #   we do skipping individual test cases; we skip entire detections by excluding
                #   them to an entirely separate queue, while we skip individual test cases via the
                #   BaseTest.skip() method, such as when we are skipping all integration tests (see
                #   DetectionBuilder.skipIntegrationTests)
                # TODO: are we skipping by production status elsewhere?
                detection = self.sync_obj.inputQueue.pop()
                self.sync_obj.currentTestingQueue[self.get_name()] = detection
            except IndexError:
                # self.pbar.write(
                #    f"No more detections to test, shutting down {self.get_name()}"
                # )
                self.finish()
                return
            try:
                self.test_detection(detection)
            except ContainerStoppedException:
                self.pbar.write(f"Stopped container [{self.get_name()}]")
                self.finish()
                return
            except Exception as e:
                self.pbar.write(f"Error testing detection: {type(e).__name__}: {str(e)}")
                raise e
            finally:
                self.sync_obj.outputQueue.append(detection)
                self.sync_obj.currentTestingQueue[self.get_name()] = None

<<<<<<< HEAD
    def test_detection(self, detection: Detection):
        if detection.tags.manual_test:
            # Detections with the manual_test flag MAY have real test cases associated with them.
            # When parsing these YMLs into Objects, the presence of the manual_test flag will remove
            # any custom tests and SHOULD replace that test with a NEW test with the name 
            # MANUAL_TEST_ONLY, which we check below.  We ensure that the length of tests here is
            # EXACTLY one so that we can make sure we replaced all other tests and created the manual test.
            if len(detection.tests) != 1:
                raise Exception(f"Detection {detection.name} configured for manual_test, but no "
                                "manual_test was found in tests section. It should have been "
                                f"added automatically: {detection.tests}")
            elif detection.tests[0].name != "MANUAL_TEST_ONLY":
                raise Exception(f"Detection {detection.name} configured for manual_test, but a test "
                                f"{detection.tests[0]}was found INSTEAD of the automatically added "
                                "MANUAL_TEST_ONLY")
            else:
                detection.tests[0].result = UnitTestResult()
                detection.tests[0].result.set_manual_test(detection.tags.manual_test)
                return
        elif detection.tests is None or len(detection.tests) == 0:
            raise Exception(f"Detection {detection.name} did not have any tests configured for it and is "
                            "not configured for manual_test.  This should not have progressed past "
                            "the 'contentctl valdiate' stage.")
=======
    def test_detection(self, detection: Detection) -> None:
        """
        Tests a single detection; iterates over the TestGroups for the detection (one TestGroup per
        unit test, where a TestGroup is a unit test and integration test relying on the same attack
        data)
        :param detection: the Detection to test
        """
        # TODO: do we want to return a failure here if no test exists for a production detection?
        # Log and return if no tests exist
        if detection.tests is None:
            self.pbar.write(f"No test(s) found for {detection.name}")
>>>>>>> 950b92ec
            return

        # iterate TestGroups
        for test_group in detection.test_groups:
            # If all tests in the group have been skipped, report and continue
            if test_group.all_tests_skipped():
                self.pbar.write(
                    self.format_pbar_string(
                        TestReportingType.GROUP,
                        test_group.name,
                        FinalTestingStates.SKIP.value,
                        time.time(),
                        set_pbar=False,
                    )
                )
                continue

            # replay attack_data
            setup_results = self.setup_test_group(test_group)

            # run unit test
            self.execute_unit_test(detection, test_group.unit_test, setup_results)

            # run integration test
            self.execute_integration_test(
                detection,
                test_group.integration_test,
                setup_results,
                test_group.unit_test.result
            )

            # cleanup
            cleanup_results = self.cleanup_test_group(test_group, setup_results.start_time)

            # update the results duration w/ the setup/cleanup time (for those not skipped)
            if (test_group.unit_test.result is not None) and (not test_group.unit_test_skipped()):
                test_group.unit_test.result.duration = round(
                    test_group.unit_test.result.duration + setup_results.duration + cleanup_results.duration,
                    2
                )
            if (test_group.integration_test.result is not None) and (not test_group.integration_test_skipped()):
                test_group.integration_test.result.duration = round(
                    test_group.integration_test.result.duration + setup_results.duration + cleanup_results.duration,
                    2
                )

            # Write test group status
            self.pbar.write(
                self.format_pbar_string(
                    TestReportingType.GROUP,
                    test_group.name,
                    TestingStates.DONE_GROUP.value,
                    setup_results.start_time,
                    set_pbar=False,
                )
            )

    def setup_test_group(self, test_group: TestGroup) -> SetupTestGroupResults:
        """
        Executes attack_data replay, captures test group start time, does some reporting to the CLI
        and returns an object encapsulating the results of data replay
        :param test_group: the TestGroup to replay for
        :returns: SetupTestGroupResults
        """
        # Capture the setup start time
        setup_start_time = time.time()

        # Log the start of the test group
        self.pbar.reset()
        self.format_pbar_string(
            TestReportingType.GROUP,
            test_group.name,
            TestingStates.BEGINNING_GROUP.value,
            setup_start_time
        )
        # https://github.com/WoLpH/python-progressbar/issues/164
        # Use NullBar if there is more than 1 container or we are running
        # in a non-interactive context

        # Initialize the setup results
        results = SetupTestGroupResults(start_time=setup_start_time)

        # Replay attack data
        try:
            self.replay_attack_data_files(test_group, setup_start_time)
        except Exception as e:
            print("\n\nexception replaying attack data files\n\n")
            results.exception = e
            results.success = False

        # Set setup duration
        results.duration = time.time() - setup_start_time

        return results

    def cleanup_test_group(
        self,
        test_group: TestGroup,
        test_group_start_time: float,
    ) -> CleanupTestGroupResults:
        """
        Deletes attack data for the test group and returns metadata about the cleanup duration
        :param test_group: the TestGroup being cleaned up
        :param test_group_start_time: the start time of the TestGroup (for logging)
        """
        # Get the start time for cleanup
        cleanup_start_time = time.time()

        # Log the cleanup action
        self.format_pbar_string(
            TestReportingType.GROUP,
            test_group.name,
            TestingStates.DELETING.value,
            test_group_start_time,
        )

        # TODO: do we want to clean up even if replay failed? Could have been partial failure?
        # Delete attack data
        self.delete_attack_data(test_group.attack_data)

        # Return the cleanup metadata, adding start time and duration
        return CleanupTestGroupResults(
            duration=time.time() - cleanup_start_time,
            start_time=cleanup_start_time
        )

    def format_pbar_string(
        self,
        test_reporting_type: TestReportingType,
        test_name: str,
        state: str,
        start_time: Union[float, None],
        set_pbar: bool = True,
        update_sync_status: bool = False,
    ) -> str:
        """
        Instance specific function to log testing information via pbar; returns a formatted string
        that can be written and optionally updates the existing progress bar
        :param test_reporting_type: the type of reporting to be done (e.g. unit, integration, group)
        :param test_name: the name of the test to be logged
        :param state: the state/message of the test to be logged
        :param start_time: the start_time of this progres bar
        :param set_pbar: bool indicating whether pbar.update should be called
        :param update_sync_status: bool indicating whether a sync status update should be queued
        :returns: a formatted string for use w/ pbar
        """
        # set start time id not provided
        if start_time is None:
            start_time = self.start_time

        # invoke the helper method
        new_string = format_pbar_string(
            self.pbar,
            test_reporting_type,
            test_name,
            state,
            start_time,
            set_pbar
        )

        # update sync status if needed
        if update_sync_status:
            self.sync_obj.currentTestingQueue[self.get_name()] = {
                "name": state,
                "search": "N/A",
            }

        # return the formatted string
        return new_string

    def execute_unit_test(
        self,
        detection: Detection,
        test: UnitTest,
        setup_results: SetupTestGroupResults,
        FORCE_ALL_TIME: bool = True
    ):
        """
        Execute a unit test and set its results appropriately
        :param detection: the detection being tested
        :param test: the specific test case (UnitTest)
        :param setup_results: the results of test group setup
        :param FORCE_ALL_TIME: boolean flag; if True, searches check data for all time; if False,
            any earliest_time or latest_time configured in the test is respected
        """
        # Capture unit test start time
        test_start_time = time.time()

        # First, check to see if this test has been skipped; log and return if so
        if test.result is not None and test.result.status == TestResultStatus.SKIP:
            # report the skip to the CLI
            self.pbar.write(
                self.format_pbar_string(
                    TestReportingType.UNIT,
                    f"{detection.name}:{test.name}",
                    FinalTestingStates.SKIP.value,
                    start_time=test_start_time,
                    set_pbar=False,
                )
            )
            return

        # Reset the pbar and print that we are beginning a unit test
        self.pbar.reset()
        self.format_pbar_string(
            TestReportingType.UNIT,
            f"{detection.name}:{test.name}",
            TestingStates.BEGINNING_TEST,
            test_start_time,
        )

        # if the replay failed, record the test failure and return
        if not setup_results.success:
            test.result = UnitTestResult()
            test.result.set_job_content(
                None,
                self.infrastructure,
                TestResultStatus.ERROR,
                exception=setup_results.exception,
                duration=time.time() - test_start_time
            )

            # report the failure to the CLI
            self.pbar.write(
                self.format_pbar_string(
                    TestReportingType.UNIT,
                    f"{detection.name}:{test.name}",
                    FinalTestingStates.ERROR.value,
                    start_time=test_start_time,
                    set_pbar=False,
                )
            )

            return

        # Set the mode and timeframe, if required
        kwargs = {"exec_mode": "blocking"}

        # Iterate over baselines (if any)
        for baseline in test.baselines:
            # TODO: this is executing the test, not the baseline...
            # TODO: should this be in a try/except if the later call is?
            self.retry_search_until_timeout(detection, test, kwargs, test_start_time)

        # Set earliest_time and latest_time appropriately if FORCE_ALL_TIME is False
        if not FORCE_ALL_TIME:
            if test.earliest_time is not None:
                kwargs.update({"earliest_time": test.earliest_time})
            if test.latest_time is not None:
                kwargs.update({"latest_time": test.latest_time})

        # Run the detection's search query
        try:
            self.retry_search_until_timeout(detection, test, kwargs, test_start_time)
        except ContainerStoppedException as e:
            raise e
        except Exception as e:
            # Init the test result and record a failure if there was an issue during the search
            print("\n\nexception trying search until timeout\n\n")
            test.result = UnitTestResult()
            test.result.set_job_content(
                None,
                self.infrastructure,
                TestResultStatus.ERROR,
                exception=e,
                duration=time.time() - test_start_time
            )

        # Pause here if the terminate flag has NOT been set AND either of the below are true:
        #   1. the behavior is always_pause
        #   2. the behavior is pause_on_failure and the test failed
        if self.pause_for_user(test):
            # Determine the state to report to the user
            if test.result is None:
                res = "ERROR"
                link = detection.search
            else:
                res = test.result.status.value.upper()
                link = test.result.get_summary_dict()["sid_link"]

            self.format_pbar_string(
                TestReportingType.UNIT,
                f"{detection.name}:{test.name}",
                f"{res} - {link} (CTRL+D to continue)",
                test_start_time,
            )

            # Wait for user input
            try:
                _ = input()
            except Exception:
                pass

        # Treat the case where no result is created as an error
        if test.result is None:
            message = "TEST ERROR: No result generated during testing"
            test.result = UnitTestResult(
                message=message,
                exception=ValueError(message),
                status=TestResultStatus.ERROR
            )

        # Report a pass
        if test.result.status == TestResultStatus.PASS:
            self.pbar.write(
                self.format_pbar_string(
                    TestReportingType.UNIT,
                    f"{detection.name}:{test.name}",
                    FinalTestingStates.PASS.value,
                    test_start_time,
                    set_pbar=False,
                )
            )
        elif test.result.status == TestResultStatus.SKIP:
            # Report a skip
            self.pbar.write(
                self.format_pbar_string(
                    TestReportingType.UNIT,
                    f"{detection.name}:{test.name}",
                    FinalTestingStates.SKIP.value,
                    start_time=test_start_time,
                    set_pbar=False,
                )
            )
        elif test.result.status == TestResultStatus.FAIL:
            # Report a FAIL
            self.pbar.write(
                self.format_pbar_string(
                    TestReportingType.UNIT,
                    f"{detection.name}:{test.name}",
                    FinalTestingStates.FAIL.value,
                    test_start_time,
                    set_pbar=False,
                )
            )
        elif test.result.status == TestResultStatus.ERROR:
            # Report an ERROR
            self.pbar.write(
                self.format_pbar_string(
                    TestReportingType.UNIT,
                    f"{detection.name}:{test.name}",
                    FinalTestingStates.ERROR.value,
                    test_start_time,
                    set_pbar=False,
                )
            )
        else:
            # Status was None or some other unexpected value
            raise ValueError(
                f"Status for (unit) '{detection.name}:{test.name}' was an unexpected"
                f"value: {test.result.status}"
            )

        # Flush stdout and set duration
        stdout.flush()
        test.result.duration = round(time.time() - test_start_time, 2)

    # TODO (cmcginley): break up the execute routines for integration/unit tests some more to remove
    #   code w/ similar structure
    def execute_integration_test(
        self,
        detection: Detection,
        test: IntegrationTest,
        setup_results: SetupTestGroupResults,
        unit_test_result: Optional[UnitTestResult]
    ):
        """
        Executes an integration test on the detection
        :param detection: the detection on which to run the test
        """
        # Capture unit test start time
        test_start_time = time.time()

        # First, check to see if the test should be skipped (Hunting or Correlation)
        if detection.type in [AnalyticsType.Hunting.value, AnalyticsType.Correlation.value]:
            test.skip(
                f"TEST SKIPPED: detection is type {detection.type} and cannot be integration "
                "tested at this time"
            )

        # Next, check to see if the unit test failed; preemptively fail integration testing if so
        if unit_test_result is not None:
            # check status is set (complete) and if failed (FAIL/ERROR)
            if unit_test_result.complete and unit_test_result.failed:
                test.result = IntegrationTestResult(
                    message="TEST FAILED (PREEMPTIVE): associated unit test failed or encountered an error",
                    exception=unit_test_result.exception,
                    status=unit_test_result.status,
                )

        # Next, check to see if this test has already had its status set (just now or elsewhere);
        # log and return if so
        if (test.result is not None) and test.result.complete:
            # Determine the reporting state (we should only encounter SKIP/FAIL/ERROR)
            state: str
            if test.result.status == TestResultStatus.SKIP:
                state = FinalTestingStates.SKIP.value
            elif test.result.status == TestResultStatus.FAIL:
                state = FinalTestingStates.FAIL.value
            elif test.result.status == TestResultStatus.ERROR:
                state = FinalTestingStates.ERROR.value
            else:
                raise ValueError(
                    f"Status for (integration) '{detection.name}:{test.name}' was preemptively set"
                    f"to an unexpected value: {test.result.status}"
                )
            # report the status to the CLI
            self.pbar.write(
                self.format_pbar_string(
                    TestReportingType.INTEGRATION,
                    f"{detection.name}:{test.name}",
                    state,
                    start_time=test_start_time,
                    set_pbar=False,
                )
            )
            return

        # Reset the pbar and print that we are beginning an integration test
        self.pbar.reset()
        self.format_pbar_string(
            TestReportingType.INTEGRATION,
            f"{detection.name}:{test.name}",
            TestingStates.BEGINNING_TEST,
            test_start_time,
        )

        # if the replay failed, record the test failure and return
        if not setup_results.success:
            test.result = IntegrationTestResult(
                message=(
                    "TEST FAILED (ERROR): something went wrong during during TestGroup setup (e.g. "
                    "attack data replay)"
                ),
                exception=setup_results.exception,
                duration=round(time.time() - test_start_time, 2),
                status=TestResultStatus.ERROR
            )

            # report the failure to the CLI
            self.pbar.write(
                self.format_pbar_string(
                    TestReportingType.INTEGRATION,
                    f"{detection.name}:{test.name}",
                    FinalTestingStates.FAIL.value,
                    start_time=test_start_time,
                    set_pbar=False,
                )
            )

            return

        # Run the test
        try:
            # Capture pbar data for CorrelationSearch logging
            pbar_data = PbarData(
                pbar=self.pbar,
                fq_test_name=f"{detection.name}:{test.name}",
                start_time=test_start_time
            )

            # TODO (cmcginley): right now, we are creating one CorrelationSearch instance for each
            #   test case; typically, there is only one unit test, and thus one integration test,
            #   per detection, so this is not an issue. However, if we start having many test cases
            #   per detection, we will be duplicating some effort & network calls that we don't need
            #   to. Consider refactoring in order to re-use CorrelationSearch objects across tests
            #   in such a case
            # Instantiate the CorrelationSearch
            correlation_search = CorrelationSearch(
                detection_name=detection.name,
                service=self.get_conn(),
                pbar_data=pbar_data,
            )

            # Run the test
            test.result = correlation_search.test()
        except Exception as e:
            # Catch and report and unhandled exceptions in integration testing
            test.result = IntegrationTestResult(
                message="TEST FAILED: unhandled exception in CorrelationSearch",
                exception=e,
                status=TestResultStatus.ERROR
            )

        # TODO (cmcginley): when in interactive mode, consider maybe making the cleanup routine in
        #   correlation_search happen after the user breaks the interactivity; currently
        #   risk/notable indexes are dumped before the user can inspect
        # Pause here if the terminate flag has NOT been set AND either of the below are true:
        #   1. the behavior is always_pause
        #   2. the behavior is pause_on_failure and the test failed
        if self.pause_for_user(test):
            # Determine the state to report to the user
            if test.result is None:
                res = "ERROR"
            else:
                res = test.result.status.value.upper()

            # Get the link to the saved search in this specific instance
            link = f"https://{self.infrastructure.instance_address}:{self.infrastructure.web_ui_port}"

            self.format_pbar_string(
                TestReportingType.INTEGRATION,
                f"{detection.name}:{test.name}",
                f"{res} - {link} (CTRL+D to continue)",
                test_start_time,
            )

            # Wait for user input
            try:
                _ = input()
            except Exception:
                pass

        # Treat the case where no result is created as an error
        if test.result is None:
            message = "TEST ERROR: No result generated during testing"
            test.result = IntegrationTestResult(
                message=message,
                exception=ValueError(message),
                status=TestResultStatus.ERROR
            )

        # Report a pass
        if test.result.status == TestResultStatus.PASS:
            self.pbar.write(
                self.format_pbar_string(
                    TestReportingType.INTEGRATION,
                    f"{detection.name}:{test.name}",
                    FinalTestingStates.PASS.value,
                    start_time=test_start_time,
                    set_pbar=False,
                )
            )
        elif test.result.status == TestResultStatus.SKIP:
            # Report a skip
            self.pbar.write(
                self.format_pbar_string(
                    TestReportingType.INTEGRATION,
                    f"{detection.name}:{test.name}",
                    FinalTestingStates.SKIP.value,
                    start_time=test_start_time,
                    set_pbar=False,
                )
            )
        elif test.result.status == TestResultStatus.FAIL:
            # report a FAIL
            self.pbar.write(
                self.format_pbar_string(
                    TestReportingType.INTEGRATION,
                    f"{detection.name}:{test.name}",
                    FinalTestingStates.FAIL.value,
                    start_time=test_start_time,
                    set_pbar=False,
                )
            )
        elif test.result.status == TestResultStatus.ERROR:
            # report an ERROR
            self.pbar.write(
                self.format_pbar_string(
                    TestReportingType.INTEGRATION,
                    f"{detection.name}:{test.name}",
                    FinalTestingStates.ERROR.value,
                    start_time=test_start_time,
                    set_pbar=False,
                )
            )
        else:
            # Status was None or some other unexpected value
            raise ValueError(
                f"Status for (integration) '{detection.name}:{test.name}' was an "
                f"unexpected value: {test.result.status}"
            )

        # Flush stdout and set duration
        stdout.flush()
        test.result.duration = round(time.time() - test_start_time, 2)

    def pause_for_user(self, test: BaseTest) -> bool:
        """
        Returns true if test execution should pause for user investigation
        :param test: the test instance
        :returns: bool where True indicates we should pause for the user
        """
        # Ensure the worker has not been terminated
        if not self.sync_obj.terminate:
            # check if the behavior is to always pause
            if self.global_config.post_test_behavior == PostTestBehavior.always_pause:
                return True
            elif self.global_config.post_test_behavior == PostTestBehavior.pause_on_failure:
                # If the behavior is to pause on failure, check for failure (either explicitly, or
                # just a lack of a result)
                if test.result is None or test.result.failed:
                    return True

        # Otherwise, don't pause
        return False

    def retry_search_until_timeout(
        self,
        detection: Detection,
        test: UnitTest,
        kwargs: dict,
        start_time: float,
    ):
        """
        Retries a search until the timeout is reached, setting test results appropriately
        :param detection: the detection being tested
        :param test: the UnitTest case being tested
        :param kwargs: any additional keyword args to be passed with the search
        :param start_time: the start time of the caller
        """
        # Get the start time and compute the timeout
        search_start_time = time.time()
        search_stop_time = time.time() + self.sync_obj.timeout_seconds

        # We will default to ensuring at least one result exists
        if test.pass_condition is None:
            search = detection.search
        else:
            # Else, use the explicit pass condition
            search = f"{detection.search} {test.pass_condition}"

        # Ensure searches that do not begin with '|' must begin with 'search '
        if not search.strip().startswith("|"):
            if not search.strip().startswith("search "):
                search = f"search {search}"

        # exponential backoff for wait time
        tick = 2

        # Retry until timeout
        while time.time() < search_stop_time:

            # This loop allows us to capture shutdown events without being
            # stuck in an extended sleep. Remember that this raises an exception
            for _ in range(pow(2, tick - 1)):
                self.check_for_teardown()
                self.format_pbar_string(
                    TestReportingType.UNIT,
                    f"{detection.name}:{test.name}",
                    TestingStates.PROCESSING.value,
                    start_time
                )

                time.sleep(1)

            self.format_pbar_string(
                TestReportingType.UNIT,
                f"{detection.name}:{test.name}",
                TestingStates.SEARCHING.value,
                start_time,
            )

            # Execute the search and read the results
            job = self.get_conn().search(query=search, **kwargs)
            results = JSONResultsReader(job.results(output_mode="json"))

            # Consolidate a set of the distinct observable field names
            observable_fields_set = set([o.name for o in detection.tags.observable])

            # Ensure the search had at least one result
            if int(job.content.get("resultCount", "0")) > 0:
                # Initialize the test result
                test.result = UnitTestResult()

                # Initialize the collection of fields that are empty that shouldn't be
                empty_fields = set()

                # Filter out any messages in the results
                for result in results:
                    if isinstance(result, Message):
                        continue

                    # If not a message, it is a dict and we will process it
                    results_fields_set = set(result.keys())

                    # Identify any observable fields that are not available in the results
                    missing_fields = observable_fields_set - results_fields_set
                    if len(missing_fields) > 0:
                        # Report a failure in such cases
                        e = Exception(f"The observable field(s) {missing_fields} are missing in the detection results")
                        test.result.set_job_content(
                            job.content,
                            self.infrastructure,
                            TestResultStatus.ERROR,
                            exception=e,
                            duration=time.time() - search_start_time,
                        )

                        return

                    # If we find one or more fields that contain the string "null" then they were
                    # not populated and we should throw an error.  This can happen if there is a typo
                    # on a field.  In this case, the field will appear but will not contain any values
                    current_empty_fields = set()
                    for field in observable_fields_set:
                        if result.get(field, 'null') == 'null':
                            current_empty_fields.add(field)

                    # If everything succeeded up until now, and no empty fields are found in the
                    # current result, then the search was a success
                    if len(current_empty_fields) == 0:
                        test.result.set_job_content(
                            job.content,
                            self.infrastructure,
                            TestResultStatus.PASS,
                            duration=time.time() - search_start_time,
                        )
                        return

                    else:
                        empty_fields = empty_fields.union(current_empty_fields)

                # Report a failure if there were empty fields in all results
                e = Exception(
                    f"One or more required observable fields {empty_fields} contained 'null' values.  Is the "
                    "data being parsed correctly or is there an error in the naming of a field?"
                    )
                test.result.set_job_content(
                    job.content,
                    self.infrastructure,
                    TestResultStatus.ERROR,
                    exception=e,
                    duration=time.time() - search_start_time,
                )

                return

            else:
                # Report a failure if there were no results at all
                test.result = UnitTestResult()
                test.result.set_job_content(
                    job.content,
                    self.infrastructure,
                    TestResultStatus.FAIL,
                    duration=time.time() - search_start_time,
                )
                tick += 1

        return

    def delete_attack_data(self, attack_data_files: list[UnitTestAttackData]):
        for attack_data_file in attack_data_files:
            index = attack_data_file.custom_index or self.sync_obj.replay_index
            host = attack_data_file.host or self.sync_obj.replay_host
            splunk_search = f'search index="{index}" host="{host}" | delete'
            kwargs = {"exec_mode": "blocking"}
            try:

                job = self.get_conn().jobs.create(splunk_search, **kwargs)
                results_stream = job.results(output_mode="json")
                # TODO: should we be doing something w/ this reader?
                _ = splunklib.results.JSONResultsReader(results_stream)

            except Exception as e:
                raise (
                    Exception(
                        f"Trouble deleting data using the search {splunk_search}: {str(e)}"
                    )
                )

    def replay_attack_data_files(
        self,
        test_group: TestGroup,
        test_group_start_time: float,
    ):
        with TemporaryDirectory(prefix="contentctl_attack_data") as attack_data_dir:
            for attack_data_file in test_group.attack_data:
                self.replay_attack_data_file(
                    attack_data_file, attack_data_dir, test_group, test_group_start_time
                )

    def replay_attack_data_file(
        self,
        attack_data_file: UnitTestAttackData,
        tmp_dir: str,
        test_group: TestGroup,
        test_group_start_time: float,
    ):
        tempfile = mktemp(dir=tmp_dir)

        if not (
            attack_data_file.data.startswith("https://")
            or attack_data_file.data.startswith("http://")
        ):
            if pathlib.Path(attack_data_file.data).is_file():
                self.format_pbar_string(TestReportingType.GROUP, test_group.name, "Copying Data", test_group_start_time)
                try:
                    copyfile(attack_data_file.data, tempfile)
                except Exception as e:
                    raise Exception(
                        f"Error copying local Attack Data File for [{test_group.name}] - [{attack_data_file.data}]: "
                        f"{str(e)}"
                    )
            else:
                raise Exception(
                    f"Attack Data File for [{test_group.name}] is local [{attack_data_file.data}], but does not exist."
                )

        else:
            # Download the file
            # We need to overwrite the file - mkstemp will create an empty file with the
            # given name
            try:
                # In case the path is a local file, try to get it

                self.format_pbar_string(
                    TestReportingType.GROUP,
                    test_group.name,
                    TestingStates.DOWNLOADING.value,
                    test_group_start_time
                )

                Utils.download_file_from_http(
                    attack_data_file.data, tempfile, self.pbar, overwrite_file=True
                )
            except Exception as e:
                raise (
                    Exception(
                        f"Could not download attack data file [{attack_data_file.data}]:{str(e)}"
                    )
                )

        # Update timestamps before replay
        if attack_data_file.update_timestamp:
            data_manipulation = DataManipulation()
            data_manipulation.manipulate_timestamp(
                tempfile, attack_data_file.sourcetype, attack_data_file.source
            )

        # Upload the data
        self.format_pbar_string(
            TestReportingType.GROUP,
            test_group.name,
            TestingStates.REPLAYING.value,
            test_group_start_time
        )

        self.hec_raw_replay(tempfile, attack_data_file)

        return attack_data_file.custom_index or self.sync_obj.replay_index

    def hec_raw_replay(
        self,
        tempfile: str,
        attack_data_file: UnitTestAttackData,
        verify_ssl: bool = False,
    ):
        if verify_ssl is False:
            # need this, otherwise every request made with the requests module
            # and verify=False will print an error to the command line
            disable_warnings()

        # build the headers

        headers = {
            "Authorization": f"Splunk {self.hec_token}",  # token must begin with 'Splunk '
            "X-Splunk-Request-Channel": self.hec_channel,
        }

        url_params = {
            "index": attack_data_file.custom_index or self.sync_obj.replay_index,
            "source": attack_data_file.source,
            "sourcetype": attack_data_file.sourcetype,
            "host": attack_data_file.host or self.sync_obj.replay_host,
        }

        if self.infrastructure.instance_address.strip().lower().startswith("https://"):
            address_with_scheme = self.infrastructure.instance_address.strip().lower()
        elif self.infrastructure.instance_address.strip().lower().startswith("http://"):
            address_with_scheme = (
                self.infrastructure.instance_address.strip()
                .lower()
                .replace("http://", "https://")
            )
        else:
            address_with_scheme = f"https://{self.infrastructure.instance_address}"

        # Generate the full URL, including the host, the path, and the params.
        # We can be a lot smarter about this (and pulling the port from the url, checking
        # for trailing /, etc, but we leave that for the future)
        url_with_port = f"{address_with_scheme}:{self.infrastructure.hec_port}"
        url_with_hec_path = urllib.parse.urljoin(
            url_with_port, "services/collector/raw"
        )
        with open(tempfile, "rb") as datafile:
            try:
                res = requests.post(
                    url_with_hec_path,
                    params=url_params,
                    data=datafile.read(),
                    allow_redirects=True,
                    headers=headers,
                    verify=verify_ssl,
                )
                jsonResponse = json.loads(res.text)

            except Exception as e:
                raise (
                    Exception(
                        f"There was an exception sending attack_data to HEC: {str(e)}"
                    )
                )

        if "ackId" not in jsonResponse:
            raise (
                Exception(
                    f"key 'ackID' not present in response from HEC server: {jsonResponse}"
                )
            )

        ackId = jsonResponse["ackId"]
        url_with_hec_ack_path = urllib.parse.urljoin(
            url_with_port, "services/collector/ack"
        )

        requested_acks = {"acks": [jsonResponse["ackId"]]}
        while True:
            try:

                res = requests.post(
                    url_with_hec_ack_path,
                    json=requested_acks,
                    allow_redirects=True,
                    headers=headers,
                    verify=verify_ssl,
                )

                jsonResponse = json.loads(res.text)

                if "acks" in jsonResponse and str(ackId) in jsonResponse["acks"]:
                    if jsonResponse["acks"][str(ackId)] is True:
                        # ackID has been found for our request, we can return as the data has been replayed
                        return
                    else:
                        # ackID is not yet true, we will wait some more
                        time.sleep(2)

                else:
                    raise (
                        Exception(
                            f"Proper ackID structure not found for ackID {ackId} in {jsonResponse}"
                        )
                    )
            except Exception as e:
                raise (Exception(f"There was an exception in the post: {str(e)}"))

    def status(self):
        pass

    def finish(self):
        self.pbar.bar_format = f"Stopped container [{self.get_name()}]"
        self.pbar.update()
        self.pbar.close()

    def check_health(self):
        pass<|MERGE_RESOLUTION|>--- conflicted
+++ resolved
@@ -407,8 +407,13 @@
                 self.sync_obj.outputQueue.append(detection)
                 self.sync_obj.currentTestingQueue[self.get_name()] = None
 
-<<<<<<< HEAD
-    def test_detection(self, detection: Detection):
+    def test_detection(self, detection: Detection) -> None:
+        """
+        Tests a single detection; iterates over the TestGroups for the detection (one TestGroup per
+        unit test, where a TestGroup is a unit test and integration test relying on the same attack
+        data)
+        :param detection: the Detection to test
+        """
         if detection.tags.manual_test:
             # Detections with the manual_test flag MAY have real test cases associated with them.
             # When parsing these YMLs into Objects, the presence of the manual_test flag will remove
@@ -431,20 +436,7 @@
             raise Exception(f"Detection {detection.name} did not have any tests configured for it and is "
                             "not configured for manual_test.  This should not have progressed past "
                             "the 'contentctl valdiate' stage.")
-=======
-    def test_detection(self, detection: Detection) -> None:
-        """
-        Tests a single detection; iterates over the TestGroups for the detection (one TestGroup per
-        unit test, where a TestGroup is a unit test and integration test relying on the same attack
-        data)
-        :param detection: the Detection to test
-        """
-        # TODO: do we want to return a failure here if no test exists for a production detection?
-        # Log and return if no tests exist
-        if detection.tests is None:
-            self.pbar.write(f"No test(s) found for {detection.name}")
->>>>>>> 950b92ec
-            return
+
 
         # iterate TestGroups
         for test_group in detection.test_groups:
