import time
import uuid
import abc
import os.path
import configparser
import json
import datetime
import tqdm                                                                                         # type: ignore
import pathlib
from tempfile import TemporaryDirectory, mktemp
from ssl import SSLEOFError, SSLZeroReturnError
from sys import stdout
from shutil import copyfile
from typing import Union, Optional, Callable

from pydantic import BaseModel, PrivateAttr, Field, dataclasses, computed_field
import requests                                                                                     # type: ignore
import splunklib.client as client                                                                   # type: ignore
from splunklib.binding import HTTPError                                                             # type: ignore
from splunklib.results import JSONResultsReader, Message                                            # type: ignore
from urllib3 import disable_warnings
import urllib.parse
from semantic_version import Version                                                                # type: ignore

from contentctl.objects.config import test_common, Infrastructure, All
from contentctl.objects.enums import PostTestBehavior, AnalyticsType
from contentctl.objects.detection import Detection
from contentctl.objects.base_test import BaseTest
from contentctl.objects.unit_test import UnitTest
from contentctl.objects.integration_test import IntegrationTest
from contentctl.objects.test_attack_data import TestAttackData
from contentctl.objects.unit_test_result import UnitTestResult
from contentctl.objects.integration_test_result import IntegrationTestResult
from contentctl.objects.test_group import TestGroup
from contentctl.objects.base_test_result import TestResultStatus
from contentctl.objects.correlation_search import CorrelationSearch, PbarData
from contentctl.objects.content_versioning_service import ContentVersioningService
from contentctl.helper.utils import Utils
from contentctl.actions.detection_testing.progress_bar import (
    format_pbar_string,
    TestReportingType,
    FinalTestingStates,
    TestingStates
)

# The app name of ES; needed to check ES version
ES_APP_NAME = "SplunkEnterpriseSecuritySuite"


class SetupTestGroupResults(BaseModel):
    exception: Union[Exception, None] = None
    success: bool = True
    duration: float = 0
    start_time: float

    class Config:
        arbitrary_types_allowed = True


class CleanupTestGroupResults(BaseModel):
    duration: float
    start_time: float


class ContainerStoppedException(Exception):
    pass


class CannotRunBaselineException(Exception):
    # Support for testing detections with baselines 
    # does not currently exist in contentctl.
    # As such, whenever we encounter a detection 
    # with baselines we should generate a descriptive
    # exception
    pass


@dataclasses.dataclass(frozen=False)
class DetectionTestingManagerOutputDto():
    inputQueue: list[Detection] = Field(default_factory=list)
    outputQueue: list[Detection] = Field(default_factory=list)
    currentTestingQueue: dict[str, Union[Detection, None]] = Field(default_factory=dict)
    start_time: Union[datetime.datetime, None] = None
    replay_index: str = "CONTENTCTL_TESTING_INDEX"
    replay_host: str = "CONTENTCTL_HOST"
    timeout_seconds: int = 60
    terminate: bool = False


class DetectionTestingInfrastructure(BaseModel, abc.ABC):
    # thread: threading.Thread = threading.Thread()
    global_config: test_common
    infrastructure: Infrastructure
    sync_obj: DetectionTestingManagerOutputDto
    hec_token: str = ""
    hec_channel: str = ""
    _conn: client.Service = PrivateAttr()
    pbar: tqdm.tqdm = None
    start_time: Optional[float] = None

    class Config:
        arbitrary_types_allowed = True

    def __init__(self, **data):
        super().__init__(**data)

    # TODO: why not use @abstractmethod
    def start(self):
        raise (
            NotImplementedError(
                "start() is not implemented for Abstract Type DetectionTestingInfrastructure"
            )
        )

    # TODO: why not use @abstractmethod
    def get_name(self) -> str:
        raise (
            NotImplementedError(
                "get_name() is not implemented for Abstract Type DetectionTestingInfrastructure"
            )
        )

    def setup(self):
        self.pbar = tqdm.tqdm(
            total=100,
            initial=0,
            bar_format=f"{self.get_name()} starting",
            miniters=0,
            mininterval=0,
            file=stdout
        )

        self.start_time = time.time()

        # Init the list of setup functions we always need
        setup_functions: list[tuple[Callable[[], None | client.Service], str]] = [
            (self.start, "Starting"),
            (self.get_conn, "Waiting for App Installation"),
            (self.configure_conf_file_datamodels, "Configuring Datamodels"),
            (self.create_replay_index, f"Create index '{self.sync_obj.replay_index}'"),
            (self.check_for_es_install, "Checking for ES Install"),
            (self.configure_imported_roles, "Configuring Roles"),
            (self.configure_delete_indexes, "Configuring Indexes"),
            (self.configure_hec, "Configuring HEC"),
        ]

        # Add any setup functions only applicable to content versioning validation
        if self.should_test_content_versioning:
            setup_functions = setup_functions + self.content_versioning_service.setup_functions

        # Add the final setup function
        setup_functions.append((self.wait_for_ui_ready, "Finishing Setup"))

        # Execute and report on each setup function
        try:
            for func, msg in setup_functions:
                self.format_pbar_string(
                    TestReportingType.SETUP,
                    self.get_name(),
                    msg,
                    update_sync_status=True,
                )
                func()
                self.check_for_teardown()

        except Exception as e:
            msg = f"[{self.get_name()}]: {str(e)}"
            self.finish()
            if isinstance(e, ExceptionGroup):
                raise ExceptionGroup(msg, e.exceptions) from e                                      # type: ignore
            raise Exception(msg) from e

        self.format_pbar_string(TestReportingType.SETUP, self.get_name(), "Finished Setup!")

    def wait_for_ui_ready(self):
        self.get_conn()

    @computed_field
    @property
    def content_versioning_service(self) -> ContentVersioningService:
        """
        A computed field returning a handle to the content versioning service, used by ES to
        version detections. We use this model to validate that all detections have been installed
        compatibly with ES versioning.

        :return:  a handle to the content versioning service on the instance
        :rtype: :class:`contentctl.objects.content_versioning_service.ContentVersioningService`
        """
        return ContentVersioningService(
            global_config=self.global_config,
            infrastructure=self.infrastructure,
            service=self.get_conn(),
            detections=self.sync_obj.inputQueue
        )

    @property
    def should_test_content_versioning(self) -> bool:
        """
        Indicates whether we should test content versioning. Content versioning
        should be tested when integration testing is enabled, the mode is all, and ES is at least
        version 8.0.0.

        :return: a bool indicating whether we should test content versioning
        :rtype: bool
        """
        es_version = self.es_version
        return (
            self.global_config.enable_integration_testing 
            and isinstance(self.global_config.mode, All)
            and es_version is not None
            and es_version >= Version("8.0.0")
        )

    @property
    def es_version(self) -> Version | None:
        """
        Returns the version of Enterprise Security installed on the instance; None if not installed.

        :return: the version of ES, as a semver aware object
        :rtype: :class:`semantic_version.Version`
        """
        if not self.es_installed:
            return None
        return Version(self.get_conn().apps[ES_APP_NAME]["version"])                                # type: ignore

    @property
    def es_installed(self) -> bool:
        """
        Indicates whether ES is installed on the instance.

        :return: a bool indicating whether ES is installed or not
        :rtype: bool
        """
        return ES_APP_NAME in self.get_conn().apps

    def check_for_es_install(self) -> None:
        """
        Validating function which raises an error if Enterprise Security is not installed and
        integration testing is enabled.
        """
        if not self.es_installed and self.global_config.enable_integration_testing:
            raise Exception(
                "Enterprise Security does not appear to be installed on this instance and "
                "integration testing is enabled."
            )

    def configure_hec(self):
        self.hec_channel = str(uuid.uuid4())
        try:
            res = self.get_conn().input(
                path="/servicesNS/nobody/splunk_httpinput/data/inputs/http/http:%2F%2FDETECTION_TESTING_HEC"
            )
            self.hec_token = str(res.token)
            return
        except Exception:
            # HEC input does not exist.  That's okay, we will create it
            pass

        try:

            res = self.get_conn().inputs.create(
                name="DETECTION_TESTING_HEC",
                kind="http",
                index=self.sync_obj.replay_index,
                indexes=f"{self.sync_obj.replay_index},_internal,_audit",
                useACK=True,
            )
            self.hec_token = str(res.token)
            return

        except Exception as e:
            raise (Exception(f"Failure creating HEC Endpoint: {str(e)}"))

    def get_conn(self) -> client.Service:
        try:
            if not self._conn:
                self.connect_to_api()
            elif self._conn.restart_required:
                # continue trying to re-establish a connection until after
                # the server has restarted
                self.connect_to_api()
        except Exception:
            # there was some issue getting the connection. Try again just once
            self.connect_to_api()
        return self._conn

    def check_for_teardown(self):
        # Make sure we can easily quit during setup if we need to.
        # Some of these stages can take a long time
        if self.sync_obj.terminate:
            # Exiting in a thread just quits the thread, not the entire process
            raise (ContainerStoppedException(f"Testing stopped for {self.get_name()}"))

    def connect_to_api(self, sleep_seconds: int = 5):
        while True:
            self.check_for_teardown()
            try:

                conn = client.connect(
                    host=self.infrastructure.instance_address,
                    port=self.infrastructure.api_port,
                    username=self.infrastructure.splunk_app_username,
                    password=self.infrastructure.splunk_app_password,
                )

                if conn.restart_required:
                    self.format_pbar_string(
                        TestReportingType.SETUP,
                        self.get_name(),
                        "Waiting for reboot",
                        update_sync_status=True,
                    )
                else:
                    # Finished setup
                    self._conn = conn
                    return

            except ConnectionRefusedError as e:
                raise (e)
            except SSLEOFError:
                pass
            except SSLZeroReturnError:
                pass
            except ConnectionResetError:
                pass
            except Exception as e:
                self.pbar.write(
                    f"Error getting API connection (not quitting) '{type(e).__name__}': {str(e)}"
                )

            for _ in range(sleep_seconds):
                self.format_pbar_string(
                    TestReportingType.SETUP,
                    self.get_name(),
                    "Getting API Connection",
                    update_sync_status=True,
                )
                time.sleep(1)

    def create_replay_index(self):

        try:
            self.get_conn().indexes.create(name=self.sync_obj.replay_index)
        except HTTPError as e:
            if b"already exists" in e.body:
                pass
            else:
                raise Exception(
                    f"Error creating index {self.sync_obj.replay_index} - {str(e)}"
                )

    def configure_imported_roles(
        self,
        imported_roles: list[str] = ["user", "power", "can_delete"],
        enterprise_security_roles: list[str] = ["ess_admin", "ess_analyst", "ess_user"],
        indexes: list[str] = ["_*", "*"],
    ):
        indexes.append(self.sync_obj.replay_index)
        indexes_encoded = ";".join(indexes)
<<<<<<< HEAD

        # Include ES roles if installed
        if self.es_installed:
            imported_roles = imported_roles + enterprise_security_roles
=======
        
>>>>>>> 5488ca68
        try:
            # Set which roles should be configured. For Enterprise Security/Integration Testing,
            # we must add some extra foles.
            if self.global_config.enable_integration_testing:
                roles = imported_roles + enterprise_security_roles
            else:
                roles = imported_roles

            self.get_conn().roles.post(
                self.infrastructure.splunk_app_username,
<<<<<<< HEAD
                imported_roles=imported_roles,
=======
                imported_roles=roles,
>>>>>>> 5488ca68
                srchIndexesAllowed=indexes_encoded,
                srchIndexesDefault=self.sync_obj.replay_index,
            )
            return
        except Exception as e:
<<<<<<< HEAD
            msg = f"Error configuring roles: {str(e)}"
            self.pbar.write(msg)
            raise Exception(msg) from e
=======
            self.pbar.write(
                f"The following role(s) do not exist:'{enterprise_security_roles}: {str(e)}"
            )

        self.get_conn().roles.post(
            self.infrastructure.splunk_app_username,
            imported_roles=imported_roles,
            srchIndexesAllowed=indexes_encoded,
            srchIndexesDefault=self.sync_obj.replay_index,
        )
>>>>>>> 5488ca68

    def configure_delete_indexes(self, indexes: list[str] = ["_*", "*"]):
        indexes.append(self.sync_obj.replay_index)
        endpoint = "/services/properties/authorize/default/deleteIndexesAllowed"
        indexes_encoded = ";".join(indexes)
        try:
            self.get_conn().post(endpoint, value=indexes_encoded)
        except Exception as e:
            self.pbar.write(
                f"Error configuring deleteIndexesAllowed with '{indexes_encoded}': [{str(e)}]"
            )

    def wait_for_conf_file(self, app_name: str, conf_file_name: str):
        while True:
            self.check_for_teardown()
            time.sleep(1)
            try:
                _ = self.get_conn().get(
                    f"configs/conf-{conf_file_name}", app=app_name
                )
                return
            except Exception:
                pass
                self.format_pbar_string(
                    TestReportingType.SETUP,
                    self.get_name(),
                    "Configuring Datamodels",
                )

    def configure_conf_file_datamodels(self, APP_NAME: str = "Splunk_SA_CIM"):
        self.wait_for_conf_file(APP_NAME, "datamodels")

        parser = configparser.ConfigParser()
        cim_acceleration_datamodels = pathlib.Path(
            os.path.join(
                os.path.dirname(__file__), "../../../templates/datamodels_cim.conf"
            )
        )

        custom_acceleration_datamodels = pathlib.Path(
            os.path.join(
                os.path.dirname(__file__), "../../../templates/datamodels_custom.conf"
            )
        )

        if custom_acceleration_datamodels.is_file():
            parser.read(custom_acceleration_datamodels)
            if len(parser.keys()) > 1:
                self.pbar.write(
                    f"Read {len(parser)-1} custom datamodels from {str(custom_acceleration_datamodels)}!"
                )

        if not cim_acceleration_datamodels.is_file():
            self.pbar.write(
                f"******************************\nDATAMODEL ACCELERATION FILE {str(cim_acceleration_datamodels)} NOT "
                "FOUND. CIM DATAMODELS NOT ACCELERATED\n******************************\n"
            )
        else:
            parser.read(cim_acceleration_datamodels)

        for datamodel_name in parser:
            if datamodel_name == "DEFAULT":
                # Skip the DEFAULT section for configparser
                continue
            for name, value in parser[datamodel_name].items():
                try:
                    _ = self.get_conn().post(
                        f"properties/datamodels/{datamodel_name}/{name}",
                        app=APP_NAME,
                        value=value,
                    )

                except Exception as e:
                    self.pbar.write(
                        f"Error creating the conf Datamodel {datamodel_name} key/value {name}/{value}: {str(e)}"
                    )

    def execute(self):
        while True:
            try:
                self.check_for_teardown()
            except ContainerStoppedException:
                self.finish()
                return

            try:
                detection = self.sync_obj.inputQueue.pop()
                self.sync_obj.currentTestingQueue[self.get_name()] = detection
            except IndexError:
                # self.pbar.write(
                #    f"No more detections to test, shutting down {self.get_name()}"
                # )
                self.finish()
                return
            try:
                self.test_detection(detection)
            except ContainerStoppedException:
                self.pbar.write(f"Warning - container was stopped when trying to execute detection [{self.get_name()}]")
                self.finish()
                return
            except Exception as e:
                self.pbar.write(f"Error testing detection: {type(e).__name__}: {str(e)}")
                raise e
            finally:
                self.sync_obj.outputQueue.append(detection)
                self.sync_obj.currentTestingQueue[self.get_name()] = None

    def test_detection(self, detection: Detection) -> None:
        """
        Tests a single detection; iterates over the TestGroups for the detection (one TestGroup per
        unit test, where a TestGroup is a unit test and integration test relying on the same attack
        data)
        :param detection: the Detection to test
        """

        # iterate TestGroups
        for test_group in detection.test_groups:
            # If all tests in the group have been skipped, report and continue.
            # Note that the logic for skipping tests for detections tagged manual_test exists in
            # the detection builder.
            if test_group.all_tests_skipped():
                self.pbar.write(
                    self.format_pbar_string(
                        TestReportingType.GROUP,
                        test_group.name,
                        FinalTestingStates.SKIP.value,
                        start_time=time.time(),
                        set_pbar=False,
                    )
                )
                continue

            # replay attack_data
            setup_results = self.setup_test_group(test_group)

            # run unit test
            self.execute_unit_test(detection, test_group.unit_test, setup_results)

            # run integration test
            self.execute_integration_test(
                detection,
                test_group.integration_test,
                setup_results,
                test_group.unit_test.result
            )

            # cleanup
            cleanup_results = self.cleanup_test_group(test_group, setup_results.start_time)

            # update the results duration w/ the setup/cleanup time (for those not skipped)
            if (test_group.unit_test.result is not None) and (not test_group.unit_test_skipped()):
                test_group.unit_test.result.duration = round(
                    test_group.unit_test.result.duration + setup_results.duration + cleanup_results.duration,
                    2
                )
            if (test_group.integration_test.result is not None) and (not test_group.integration_test_skipped()):
                test_group.integration_test.result.duration = round(
                    test_group.integration_test.result.duration + setup_results.duration + cleanup_results.duration,
                    2
                )

            # Write test group status
            self.pbar.write(
                self.format_pbar_string(
                    TestReportingType.GROUP,
                    test_group.name,
                    TestingStates.DONE_GROUP.value,
                    start_time=setup_results.start_time,
                    set_pbar=False,
                )
            )

    def setup_test_group(self, test_group: TestGroup) -> SetupTestGroupResults:
        """
        Executes attack_data replay, captures test group start time, does some reporting to the CLI
        and returns an object encapsulating the results of data replay
        :param test_group: the TestGroup to replay for
        :returns: SetupTestGroupResults
        """
        # Capture the setup start time
        setup_start_time = time.time()

        # Log the start of the test group
        self.pbar.reset()
        self.format_pbar_string(
            TestReportingType.GROUP,
            test_group.name,
            TestingStates.BEGINNING_GROUP.value,
            start_time=setup_start_time
        )
        # https://github.com/WoLpH/python-progressbar/issues/164
        # Use NullBar if there is more than 1 container or we are running
        # in a non-interactive context

        # Initialize the setup results
        results = SetupTestGroupResults(start_time=setup_start_time)

        # Replay attack data
        try:
            self.replay_attack_data_files(test_group, setup_start_time)
        except Exception as e:
            print("\n\nexception replaying attack data files\n\n")
            results.exception = e
            results.success = False

        # Set setup duration
        results.duration = time.time() - setup_start_time

        return results

    def cleanup_test_group(
        self,
        test_group: TestGroup,
        test_group_start_time: float,
    ) -> CleanupTestGroupResults:
        """
        Deletes attack data for the test group and returns metadata about the cleanup duration
        :param test_group: the TestGroup being cleaned up
        :param test_group_start_time: the start time of the TestGroup (for logging)
        """
        # Get the start time for cleanup
        cleanup_start_time = time.time()

        # Log the cleanup action
        self.format_pbar_string(
            TestReportingType.GROUP,
            test_group.name,
            TestingStates.DELETING.value,
            start_time=test_group_start_time,
        )

        # TODO: do we want to clean up even if replay failed? Could have been partial failure?
        # Delete attack data
        self.delete_attack_data(test_group.attack_data)

        # Return the cleanup metadata, adding start time and duration
        return CleanupTestGroupResults(
            duration=time.time() - cleanup_start_time,
            start_time=cleanup_start_time
        )

    def format_pbar_string(
        self,
        test_reporting_type: TestReportingType,
        test_name: str,
        state: str,
        start_time: Optional[float] = None,
        set_pbar: bool = True,
        update_sync_status: bool = False,
    ) -> str:
        """
        Instance specific function to log testing information via pbar; returns a formatted string
        that can be written and optionally updates the existing progress bar
        :param test_reporting_type: the type of reporting to be done (e.g. unit, integration, group)
        :param test_name: the name of the test to be logged
        :param state: the state/message of the test to be logged
        :param start_time: the start_time of this progres bar
        :param set_pbar: bool indicating whether pbar.update should be called
        :param update_sync_status: bool indicating whether a sync status update should be queued
        :returns: a formatted string for use w/ pbar
        """
        # set start time if not provided
        if start_time is None:
            # if self.start_time is still None, something went wrong
            if self.start_time is None:
                raise ValueError(
                    "self.start_time is still None; a function may have been called before self.setup()"
                )
            start_time = self.start_time

        # invoke the helper method
        new_string = format_pbar_string(
            self.pbar,
            test_reporting_type,
            test_name,
            state,
            start_time,
            set_pbar
        )

        # update sync status if needed
        if update_sync_status:
            self.sync_obj.currentTestingQueue[self.get_name()] = {                                  # type: ignore
                "name": state,
                "search": "N/A",
            }

        # return the formatted string
        return new_string

    def execute_unit_test(
        self,
        detection: Detection,
        test: UnitTest,
        setup_results: SetupTestGroupResults,
        FORCE_ALL_TIME: bool = True
    ):
        """
        Execute a unit test and set its results appropriately
        :param detection: the detection being tested
        :param test: the specific test case (UnitTest)
        :param setup_results: the results of test group setup
        :param FORCE_ALL_TIME: boolean flag; if True, searches check data for all time; if False,
            any earliest_time or latest_time configured in the test is respected
        """
        # Capture unit test start time
        test_start_time = time.time()

        # First, check to see if this test has been skipped; log and return if so
        if test.result is not None and test.result.status == TestResultStatus.SKIP:
            # report the skip to the CLI
            self.pbar.write(
                self.format_pbar_string(
                    TestReportingType.UNIT,
                    f"{detection.name}:{test.name}",
                    FinalTestingStates.SKIP.value,
                    start_time=test_start_time,
                    set_pbar=False,
                )
            )
            return

        # Reset the pbar and print that we are beginning a unit test
        self.pbar.reset()
        self.format_pbar_string(
            TestReportingType.UNIT,
            f"{detection.name}:{test.name}",
            TestingStates.BEGINNING_TEST,
            start_time=test_start_time,
        )

        # if the replay failed, record the test failure and return
        if not setup_results.success:
            test.result = UnitTestResult()
            test.result.set_job_content(
                None,
                self.infrastructure,
                TestResultStatus.ERROR,
                exception=setup_results.exception,
                duration=time.time() - test_start_time
            )

            # report the failure to the CLI
            self.pbar.write(
                self.format_pbar_string(
                    TestReportingType.UNIT,
                    f"{detection.name}:{test.name}",
                    FinalTestingStates.ERROR.value,
                    start_time=test_start_time,
                    set_pbar=False,
                )
            )

            return

        # Set the mode and timeframe, if required
        kwargs = {"exec_mode": "blocking"}

        

        # Set earliest_time and latest_time appropriately if FORCE_ALL_TIME is False
        if not FORCE_ALL_TIME:
            if test.earliest_time is not None:
                kwargs.update({"earliest_time": test.earliest_time})
            if test.latest_time is not None:
                kwargs.update({"latest_time": test.latest_time})

        # Run the detection's search query
        try:
            # Iterate over baselines (if any)
            for baseline in detection.baselines:
                raise CannotRunBaselineException("Detection requires Execution of a Baseline, "
                                                 "however Baseline execution is not "
                                                 "currently supported in contentctl. Mark "
                                                 "this as manual_test.")
            self.retry_search_until_timeout(detection, test, kwargs, test_start_time)
        except CannotRunBaselineException as e:
            # Init the test result and record a failure if there was an issue during the search
            test.result = UnitTestResult()
            test.result.set_job_content(
                None,
                self.infrastructure,
                TestResultStatus.ERROR,
                exception=e,
                duration=time.time() - test_start_time
            )
        except ContainerStoppedException as e:
            raise e
        except Exception as e:
            # Init the test result and record a failure if there was an issue during the search
            print("\n\nexception trying search until timeout\n\n")
            test.result = UnitTestResult()
            test.result.set_job_content(
                None,
                self.infrastructure,
                TestResultStatus.ERROR,
                exception=e,
                duration=time.time() - test_start_time
            )

        # Pause here if the terminate flag has NOT been set AND either of the below are true:
        #   1. the behavior is always_pause
        #   2. the behavior is pause_on_failure and the test failed
        if self.pause_for_user(test):
            # Determine the state to report to the user
            if test.result is None:
                res = "ERROR"
                link = detection.search
            else:
                res = test.result.status.value.upper()                                              # type: ignore
                link = test.result.get_summary_dict()["sid_link"]

            self.format_pbar_string(
                TestReportingType.UNIT,
                f"{detection.name}:{test.name}",
                f"{res} - {link} (CTRL+D to continue)",
                start_time=test_start_time,
            )

            # Wait for user input
            try:
                _ = input()
            except Exception:
                pass

        # Treat the case where no result is created as an error
        if test.result is None:
            message = "TEST ERROR: No result generated during testing"
            test.result = UnitTestResult(
                message=message,
                exception=ValueError(message),
                status=TestResultStatus.ERROR
            )

        # Report a pass
        if test.result.status == TestResultStatus.PASS:
            self.pbar.write(
                self.format_pbar_string(
                    TestReportingType.UNIT,
                    f"{detection.name}:{test.name}",
                    FinalTestingStates.PASS.value,
                    start_time=test_start_time,
                    set_pbar=False,
                )
            )
        elif test.result.status == TestResultStatus.SKIP:
            # Report a skip
            self.pbar.write(
                self.format_pbar_string(
                    TestReportingType.UNIT,
                    f"{detection.name}:{test.name}",
                    FinalTestingStates.SKIP.value,
                    start_time=test_start_time,
                    set_pbar=False,
                )
            )
        elif test.result.status == TestResultStatus.FAIL:
            # Report a FAIL
            self.pbar.write(
                self.format_pbar_string(
                    TestReportingType.UNIT,
                    f"{detection.name}:{test.name}",
                    FinalTestingStates.FAIL.value,
                    start_time=test_start_time,
                    set_pbar=False,
                )
            )
        elif test.result.status == TestResultStatus.ERROR:
            # Report an ERROR
            self.pbar.write(
                self.format_pbar_string(
                    TestReportingType.UNIT,
                    f"{detection.name}:{test.name}",
                    FinalTestingStates.ERROR.value,
                    start_time=test_start_time,
                    set_pbar=False,
                )
            )
        else:
            # Status was None or some other unexpected value
            raise ValueError(
                f"Status for (unit) '{detection.name}:{test.name}' was an unexpected"
                f"value: {test.result.status}"
            )

        # Flush stdout and set duration
        stdout.flush()
        test.result.duration = round(time.time() - test_start_time, 2)

    # TODO (#227): break up the execute routines for integration/unit tests some more to remove
    #   code w/ similar structure
    def execute_integration_test(
        self,
        detection: Detection,
        test: IntegrationTest,
        setup_results: SetupTestGroupResults,
        unit_test_result: Optional[UnitTestResult]
    ):
        """
        Executes an integration test on the detection
        :param detection: the detection on which to run the test
        """
        # Capture unit test start time
        test_start_time = time.time()

        # First, check to see if the test should be skipped (Hunting or Correlation)
        if detection.type in [AnalyticsType.Hunting.value, AnalyticsType.Correlation.value]:
            test.skip(
                f"TEST SKIPPED: detection is type {detection.type} and cannot be integration "
                "tested at this time"
            )

        # Next, check to see if the unit test failed; preemptively fail integration testing if so
        if unit_test_result is not None:
            # check status is set (complete) and if failed (FAIL/ERROR)
            if unit_test_result.complete and unit_test_result.failed:
                test.result = IntegrationTestResult(
                    message="TEST FAILED (PREEMPTIVE): associated unit test failed or encountered an error",
                    exception=unit_test_result.exception,
                    status=unit_test_result.status,
                )

        # Next, check to see if this test has already had its status set (just now or elsewhere);
        # log and return if so
        if (test.result is not None) and test.result.complete:
            # Determine the reporting state (we should only encounter SKIP/FAIL/ERROR)
            state: str
            if test.result.status == TestResultStatus.SKIP:
                state = FinalTestingStates.SKIP.value
            elif test.result.status == TestResultStatus.FAIL:
                state = FinalTestingStates.FAIL.value
            elif test.result.status == TestResultStatus.ERROR:
                state = FinalTestingStates.ERROR.value
            else:
                raise ValueError(
                    f"Status for (integration) '{detection.name}:{test.name}' was preemptively set"
                    f"to an unexpected value: {test.result.status}"
                )
            # report the status to the CLI
            self.pbar.write(
                self.format_pbar_string(
                    TestReportingType.INTEGRATION,
                    f"{detection.name}:{test.name}",
                    state,
                    start_time=test_start_time,
                    set_pbar=False,
                )
            )
            return

        # Reset the pbar and print that we are beginning an integration test
        self.pbar.reset()
        self.format_pbar_string(
            TestReportingType.INTEGRATION,
            f"{detection.name}:{test.name}",
            TestingStates.BEGINNING_TEST,
            start_time=test_start_time,
        )

        # if the replay failed, record the test failure and return
        if not setup_results.success:
            test.result = IntegrationTestResult(
                message=(
                    "TEST FAILED (ERROR): something went wrong during during TestGroup setup (e.g. "
                    "attack data replay)"
                ),
                exception=setup_results.exception,
                duration=round(time.time() - test_start_time, 2),
                status=TestResultStatus.ERROR
            )

            # report the failure to the CLI
            self.pbar.write(
                self.format_pbar_string(
                    TestReportingType.INTEGRATION,
                    f"{detection.name}:{test.name}",
                    FinalTestingStates.FAIL.value,
                    start_time=test_start_time,
                    set_pbar=False,
                )
            )

            return

        # Run the test
        try:
            # Capture pbar data for CorrelationSearch logging
            pbar_data = PbarData(
                pbar=self.pbar,
                fq_test_name=f"{detection.name}:{test.name}",
                start_time=test_start_time
            )

            # TODO (#228): consider reusing CorrelationSearch instances across test cases
            # Instantiate the CorrelationSearch
            correlation_search = CorrelationSearch(
                detection=detection,
                service=self.get_conn(),
                pbar_data=pbar_data,
            )

            # Run the test
            test.result = correlation_search.test()
        except Exception as e:
            # Catch and report and unhandled exceptions in integration testing
            test.result = IntegrationTestResult(
                message="TEST ERROR: unhandled exception in CorrelationSearch",
                exception=e,
                status=TestResultStatus.ERROR
            )

        # TODO (#229): when in interactive mode, cleanup should happen after user interaction
        # Pause here if the terminate flag has NOT been set AND either of the below are true:
        #   1. the behavior is always_pause
        #   2. the behavior is pause_on_failure and the test failed
        if self.pause_for_user(test):
            # Determine the state to report to the user
            if test.result is None:
                res = "ERROR"
            else:
                res = test.result.status.value.upper()                                              # type: ignore

            # Get the link to the saved search in this specific instance
            link = f"https://{self.infrastructure.instance_address}:{self.infrastructure.web_ui_port}"

            self.format_pbar_string(
                TestReportingType.INTEGRATION,
                f"{detection.name}:{test.name}",
                f"{res} - {link} (CTRL+D to continue)",
                start_time=test_start_time,
            )

            # Wait for user input
            try:
                _ = input()
            except Exception:
                pass

        # Treat the case where no result is created as an error
        if test.result is None:
            message = "TEST ERROR: No result generated during testing"
            test.result = IntegrationTestResult(
                message=message,
                exception=ValueError(message),
                status=TestResultStatus.ERROR
            )

        # Report a pass
        if test.result.status == TestResultStatus.PASS:
            self.pbar.write(
                self.format_pbar_string(
                    TestReportingType.INTEGRATION,
                    f"{detection.name}:{test.name}",
                    FinalTestingStates.PASS.value,
                    start_time=test_start_time,
                    set_pbar=False,
                )
            )
        elif test.result.status == TestResultStatus.SKIP:
            # Report a skip
            self.pbar.write(
                self.format_pbar_string(
                    TestReportingType.INTEGRATION,
                    f"{detection.name}:{test.name}",
                    FinalTestingStates.SKIP.value,
                    start_time=test_start_time,
                    set_pbar=False,
                )
            )
        elif test.result.status == TestResultStatus.FAIL:
            # report a FAIL
            self.pbar.write(
                self.format_pbar_string(
                    TestReportingType.INTEGRATION,
                    f"{detection.name}:{test.name}",
                    FinalTestingStates.FAIL.value,
                    start_time=test_start_time,
                    set_pbar=False,
                )
            )
        elif test.result.status == TestResultStatus.ERROR:
            # report an ERROR
            self.pbar.write(
                self.format_pbar_string(
                    TestReportingType.INTEGRATION,
                    f"{detection.name}:{test.name}",
                    FinalTestingStates.ERROR.value,
                    start_time=test_start_time,
                    set_pbar=False,
                )
            )
        else:
            # Status was None or some other unexpected value
            raise ValueError(
                f"Status for (integration) '{detection.name}:{test.name}' was an "
                f"unexpected value: {test.result.status}"
            )

        # Flush stdout and set duration
        stdout.flush()
        test.result.duration = round(time.time() - test_start_time, 2)

    def pause_for_user(self, test: BaseTest) -> bool:
        """
        Returns true if test execution should pause for user investigation
        :param test: the test instance
        :returns: bool where True indicates we should pause for the user
        """
        # Ensure the worker has not been terminated
        if not self.sync_obj.terminate:
            # check if the behavior is to always pause
            if self.global_config.post_test_behavior == PostTestBehavior.always_pause:
                return True
            elif self.global_config.post_test_behavior == PostTestBehavior.pause_on_failure:
                # If the behavior is to pause on failure, check for failure (either explicitly, or
                # just a lack of a result)
                if test.result is None or test.result.failed:
                    return True

        # Otherwise, don't pause
        return False

    def retry_search_until_timeout(
        self,
        detection: Detection,
        test: UnitTest,
        kwargs: dict,
        start_time: float,
    ):
        """
        Retries a search until the timeout is reached, setting test results appropriately
        :param detection: the detection being tested
        :param test: the UnitTest case being tested
        :param kwargs: any additional keyword args to be passed with the search
        :param start_time: the start time of the caller
        """
        # Get the start time and compute the timeout
        search_start_time = time.time()
        search_stop_time = time.time() + self.sync_obj.timeout_seconds        
        
        # Make a copy of the search string since we may 
        # need to make some small changes to it below
        search = detection.search

        # Ensure searches that do not begin with '|' must begin with 'search '
        if not search.strip().startswith("|"):                                                      
            if not search.strip().startswith("search "):                                            
                search = f"search {search}"

        # exponential backoff for wait time
        tick = 2

        # Retry until timeout
        while time.time() < search_stop_time:

            # This loop allows us to capture shutdown events without being
            # stuck in an extended sleep. Remember that this raises an exception
            for _ in range(pow(2, tick - 1)):
                self.check_for_teardown()
                self.format_pbar_string(
                    TestReportingType.UNIT,
                    f"{detection.name}:{test.name}",
                    TestingStates.PROCESSING.value,
                    start_time=start_time
                )

                time.sleep(1)

            self.format_pbar_string(
                TestReportingType.UNIT,
                f"{detection.name}:{test.name}",
                TestingStates.SEARCHING.value,
                start_time=start_time,
            )

            # Execute the search and read the results
            job = self.get_conn().search(query=search, **kwargs)
            results = JSONResultsReader(job.results(output_mode="json"))

            # Consolidate a set of the distinct observable field names
            observable_fields_set = set([o.name for o in detection.tags.observable]) # keeping this around for later
            risk_object_fields_set = set([o.name for o in detection.tags.observable if "Victim" in o.role ]) # just the "Risk Objects"
            threat_object_fields_set = set([o.name for o in detection.tags.observable if "Attacker" in o.role]) # just the "threat objects"

            # Ensure the search had at least one result
            if int(job.content.get("resultCount", "0")) > 0:
                # Initialize the test result
                test.result = UnitTestResult()

                # Initialize the collection of fields that are empty that shouldn't be
                present_threat_objects: set[str] = set()
                empty_fields: set[str] = set()
                
                

                # Filter out any messages in the results
                for result in results:
                    if isinstance(result, Message):
                        continue

                    # If not a message, it is a dict and we will process it
                    results_fields_set = set(result.keys())
                    # Guard against first events (relevant later)

                    # Identify any risk object fields that are not available in the results
                    missing_risk_objects = risk_object_fields_set - results_fields_set
                    if len(missing_risk_objects) > 0:
                        # Report a failure in such cases
                        e = Exception(f"The observable field(s) {missing_risk_objects} are missing in the detection results")
                        test.result.set_job_content(
                            job.content,
                            self.infrastructure,
                            TestResultStatus.FAIL,
                            exception=e,
                            duration=time.time() - search_start_time,
                        )

                        return                    

                    # If we find one or more risk object fields that contain the string "null" then they were
                    # not populated and we should throw an error.  This can happen if there is a typo
                    # on a field.  In this case, the field will appear but will not contain any values
                    current_empty_fields: set[str] = set()
                    
                    for field in observable_fields_set:
                        if result.get(field, 'null') == 'null':
                            if field in risk_object_fields_set:
                                e = Exception(f"The risk object field {field} is missing in at least one result.")
                                test.result.set_job_content(
                                    job.content,
                                    self.infrastructure,
                                    TestResultStatus.FAIL,
                                    exception=e,
                                    duration=time.time() - search_start_time,
                                )
                                return
                            else:
                                if field in threat_object_fields_set:
                                    current_empty_fields.add(field)
                        else:
                            if field in threat_object_fields_set:
                                present_threat_objects.add(field)
                                continue
                                

                    
                    # If everything succeeded up until now, and no empty fields are found in the
                    # current result, then the search was a success
                    if len(current_empty_fields) == 0:
                        test.result.set_job_content(
                            job.content,
                            self.infrastructure,
                            TestResultStatus.PASS,
                            duration=time.time() - search_start_time,
                        )
                        return

                    else:
                        empty_fields = empty_fields.union(current_empty_fields)
                        
                        
                missing_threat_objects = threat_object_fields_set - present_threat_objects
                # Report a failure if there were empty fields in a threat object in all results
                if len(missing_threat_objects) > 0:
                    e = Exception(
                        f"One or more required threat object fields {missing_threat_objects} contained 'null' values in all events. "
                        "Is the data being parsed correctly or is there an error in the naming of a field?"
                    )
                    test.result.set_job_content(
                        job.content,
                        self.infrastructure,
                        TestResultStatus.FAIL,
                        exception=e,
                        duration=time.time() - search_start_time,
                    )
                    return
                

                test.result.set_job_content(
                            job.content,
                            self.infrastructure,
                            TestResultStatus.PASS,
                            duration=time.time() - search_start_time,
                        )
                return               

            else:
                # Report a failure if there were no results at all
                test.result = UnitTestResult()
                test.result.set_job_content(
                    job.content,
                    self.infrastructure,
                    TestResultStatus.FAIL,
                    duration=time.time() - search_start_time,
                )
                tick += 1

        return

    def delete_attack_data(self, attack_data_files: list[TestAttackData]):
        for attack_data_file in attack_data_files:
            index = attack_data_file.custom_index or self.sync_obj.replay_index
            host = attack_data_file.host or self.sync_obj.replay_host
            splunk_search = f'search index="{index}" host="{host}" | delete'
            kwargs = {"exec_mode": "blocking"}
            try:

                job = self.get_conn().jobs.create(splunk_search, **kwargs)
                results_stream = job.results(output_mode="json")
                # TODO: should we be doing something w/ this reader?
                _ = JSONResultsReader(results_stream)

            except Exception as e:
                raise (
                    Exception(
                        f"Trouble deleting data using the search {splunk_search}: {str(e)}"
                    )
                )

    def replay_attack_data_files(
        self,
        test_group: TestGroup,
        test_group_start_time: float,
    ):
        with TemporaryDirectory(prefix="contentctl_attack_data") as attack_data_dir:
            for attack_data_file in test_group.attack_data:
                self.replay_attack_data_file(
                    attack_data_file, attack_data_dir, test_group, test_group_start_time
                )

    def replay_attack_data_file(
        self,
        attack_data_file: TestAttackData,
        tmp_dir: str,
        test_group: TestGroup,
        test_group_start_time: float,
    ):
        tempfile = mktemp(dir=tmp_dir)


        if not (str(attack_data_file.data).startswith("http://") or 
                str(attack_data_file.data).startswith("https://")) :
            if pathlib.Path(str(attack_data_file.data)).is_file():
                self.format_pbar_string(TestReportingType.GROUP, 
                                        test_group.name, 
                                        "Copying Data", 
                                        test_group_start_time)

                try:
                    copyfile(str(attack_data_file.data), tempfile)
                except Exception as e:
                    raise Exception(
                        f"Error copying local Attack Data File for [{test_group.name}] - [{attack_data_file.data}]: "
                        f"{str(e)}"
                    )
            else:
                raise Exception(
                    f"Attack Data File for [{test_group.name}] is local [{attack_data_file.data}], but does not exist."
                )

        else:
            # Download the file
            # We need to overwrite the file - mkstemp will create an empty file with the
            # given name
            try:
                # In case the path is a local file, try to get it

                self.format_pbar_string(
                    TestReportingType.GROUP,
                    test_group.name,
                    TestingStates.DOWNLOADING.value,
                    start_time=test_group_start_time
                )

                Utils.download_file_from_http(
                    str(attack_data_file.data), tempfile, self.pbar, overwrite_file=True
                )
            except Exception as e:
                raise (
                    Exception(
                        f"Could not download attack data file [{attack_data_file.data}]:{str(e)}"
                    )
                )


        # Upload the data
        self.format_pbar_string(
            TestReportingType.GROUP,
            test_group.name,
            TestingStates.REPLAYING.value,
            start_time=test_group_start_time
        )

        self.hec_raw_replay(tempfile, attack_data_file)

        return attack_data_file.custom_index or self.sync_obj.replay_index

    def hec_raw_replay(
        self,
        tempfile: str,
        attack_data_file: TestAttackData,
        verify_ssl: bool = False,
    ):
        if verify_ssl is False:
            # need this, otherwise every request made with the requests module
            # and verify=False will print an error to the command line
            disable_warnings()

        # build the headers

        headers = {
            "Authorization": f"Splunk {self.hec_token}",  # token must begin with 'Splunk '
            "X-Splunk-Request-Channel": self.hec_channel,
        }

        url_params = {
            "index": attack_data_file.custom_index or self.sync_obj.replay_index,
            "source": attack_data_file.source,
            "sourcetype": attack_data_file.sourcetype,
            "host": attack_data_file.host or self.sync_obj.replay_host,
        }

        if self.infrastructure.instance_address.strip().lower().startswith("https://"):
            address_with_scheme = self.infrastructure.instance_address.strip().lower()
        elif self.infrastructure.instance_address.strip().lower().startswith("http://"):
            address_with_scheme = (
                self.infrastructure.instance_address.strip()
                .lower()
                .replace("http://", "https://")
            )
        else:
            address_with_scheme = f"https://{self.infrastructure.instance_address}"

        # Generate the full URL, including the host, the path, and the params.
        # We can be a lot smarter about this (and pulling the port from the url, checking
        # for trailing /, etc, but we leave that for the future)
        url_with_port = f"{address_with_scheme}:{self.infrastructure.hec_port}"
        url_with_hec_path = urllib.parse.urljoin(
            url_with_port, "services/collector/raw"
        )
        with open(tempfile, "rb") as datafile:
            try:
                res = requests.post(
                    url_with_hec_path,
                    params=url_params,
                    data=datafile.read(),
                    allow_redirects=True,
                    headers=headers,
                    verify=verify_ssl,
                )
                jsonResponse = json.loads(res.text)

            except Exception as e:
                raise (
                    Exception(
                        f"There was an exception sending attack_data to HEC: {str(e)}"
                    )
                )

        if "ackId" not in jsonResponse:
            raise (
                Exception(
                    f"key 'ackID' not present in response from HEC server: {jsonResponse}"
                )
            )

        ackId = jsonResponse["ackId"]
        url_with_hec_ack_path = urllib.parse.urljoin(
            url_with_port, "services/collector/ack"
        )

        requested_acks = {"acks": [jsonResponse["ackId"]]}
        while True:
            try:

                res = requests.post(
                    url_with_hec_ack_path,
                    json=requested_acks,
                    allow_redirects=True,
                    headers=headers,
                    verify=verify_ssl,
                )

                jsonResponse = json.loads(res.text)

                if "acks" in jsonResponse and str(ackId) in jsonResponse["acks"]:
                    if jsonResponse["acks"][str(ackId)] is True:
                        # ackID has been found for our request, we can return as the data has been replayed
                        return
                    else:
                        # ackID is not yet true, we will wait some more
                        time.sleep(2)

                else:
                    raise (
                        Exception(
                            f"Proper ackID structure not found for ackID {ackId} in {jsonResponse}"
                        )
                    )
            except Exception as e:
                raise (Exception(f"There was an exception in the post: {str(e)}"))

    def status(self):
        pass

    # TODO (cmcginley): the finish function doesn't actually stop execution
    def finish(self):
        self.pbar.bar_format = f"Finished running tests on instance: [{self.get_name()}]"
        self.pbar.update()
        self.pbar.close()

    def check_health(self):
        pass<|MERGE_RESOLUTION|>--- conflicted
+++ resolved
@@ -357,50 +357,26 @@
     ):
         indexes.append(self.sync_obj.replay_index)
         indexes_encoded = ";".join(indexes)
-<<<<<<< HEAD
-
-        # Include ES roles if installed
-        if self.es_installed:
-            imported_roles = imported_roles + enterprise_security_roles
-=======
-        
->>>>>>> 5488ca68
+
+        # Set which roles should be configured. For Enterprise Security/Integration Testing,
+        # we must add some extra foles.
+        if self.global_config.enable_integration_testing:
+            roles = imported_roles + enterprise_security_roles
+        else:
+            roles = imported_roles
+
         try:
-            # Set which roles should be configured. For Enterprise Security/Integration Testing,
-            # we must add some extra foles.
-            if self.global_config.enable_integration_testing:
-                roles = imported_roles + enterprise_security_roles
-            else:
-                roles = imported_roles
-
             self.get_conn().roles.post(
                 self.infrastructure.splunk_app_username,
-<<<<<<< HEAD
-                imported_roles=imported_roles,
-=======
                 imported_roles=roles,
->>>>>>> 5488ca68
                 srchIndexesAllowed=indexes_encoded,
                 srchIndexesDefault=self.sync_obj.replay_index,
             )
             return
         except Exception as e:
-<<<<<<< HEAD
             msg = f"Error configuring roles: {str(e)}"
             self.pbar.write(msg)
             raise Exception(msg) from e
-=======
-            self.pbar.write(
-                f"The following role(s) do not exist:'{enterprise_security_roles}: {str(e)}"
-            )
-
-        self.get_conn().roles.post(
-            self.infrastructure.splunk_app_username,
-            imported_roles=imported_roles,
-            srchIndexesAllowed=indexes_encoded,
-            srchIndexesDefault=self.sync_obj.replay_index,
-        )
->>>>>>> 5488ca68
 
     def configure_delete_indexes(self, indexes: list[str] = ["_*", "*"]):
         indexes.append(self.sync_obj.replay_index)
