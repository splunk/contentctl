--- conflicted
+++ resolved
@@ -10,46 +10,27 @@
 from shutil import copyfile
 from ssl import SSLEOFError, SSLZeroReturnError
 from sys import stdout
-<<<<<<< HEAD
-from shutil import copyfile
-from typing import Union, Optional, Callable
-
-from pydantic import ConfigDict, BaseModel, PrivateAttr, Field, dataclasses, computed_field
-import requests                                                                                     # type: ignore
-import splunklib.client as client                                                                   # type: ignore
-from splunklib.binding import HTTPError                                                             # type: ignore
-from splunklib.results import JSONResultsReader, Message                                            # type: ignore
-from urllib3 import disable_warnings
-import urllib.parse
-from semantic_version import Version                                                                # type: ignore
-
-from contentctl.objects.config import test_common, Infrastructure, All
-from contentctl.objects.enums import PostTestBehavior, AnalyticsType
-from contentctl.objects.detection import Detection
-=======
 from tempfile import TemporaryDirectory, mktemp
-from typing import Optional, Union
+from typing import Callable, Optional, Union
 
 import requests  # type: ignore
 import splunklib.client as client  # type: ignore
-import splunklib.results
 import tqdm  # type: ignore
-from pydantic import BaseModel, ConfigDict, Field, PrivateAttr, dataclasses
+from pydantic import (BaseModel, ConfigDict, Field, PrivateAttr,
+                      computed_field, dataclasses)
+from semantic_version import Version
 from splunklib.binding import HTTPError  # type: ignore
 from splunklib.results import JSONResultsReader, Message  # type: ignore
 from urllib3 import disable_warnings
 
 from contentctl.actions.detection_testing.progress_bar import (
-    FinalTestingStates,
-    TestingStates,
-    TestReportingType,
-    format_pbar_string,
-)
+    FinalTestingStates, TestingStates, TestReportingType, format_pbar_string)
 from contentctl.helper.utils import Utils
->>>>>>> 3e2b4217
 from contentctl.objects.base_test import BaseTest
 from contentctl.objects.base_test_result import TestResultStatus
-from contentctl.objects.config import Infrastructure, test_common
+from contentctl.objects.config import All, Infrastructure, test_common
+from contentctl.objects.content_versioning_service import \
+    ContentVersioningService
 from contentctl.objects.correlation_search import CorrelationSearch, PbarData
 from contentctl.objects.detection import Detection
 from contentctl.objects.enums import AnalyticsType, PostTestBehavior
@@ -57,21 +38,8 @@
 from contentctl.objects.integration_test_result import IntegrationTestResult
 from contentctl.objects.test_attack_data import TestAttackData
 from contentctl.objects.test_group import TestGroup
-<<<<<<< HEAD
-from contentctl.objects.base_test_result import TestResultStatus
-from contentctl.objects.correlation_search import CorrelationSearch, PbarData
-from contentctl.objects.content_versioning_service import ContentVersioningService
-from contentctl.helper.utils import Utils
-from contentctl.actions.detection_testing.progress_bar import (
-    format_pbar_string,
-    TestReportingType,
-    FinalTestingStates,
-    TestingStates
-)
-=======
 from contentctl.objects.unit_test import UnitTest
 from contentctl.objects.unit_test_result import UnitTestResult
->>>>>>> 3e2b4217
 
 # The app name of ES; needed to check ES version
 ES_APP_NAME = "SplunkEnterpriseSecuritySuite"
@@ -170,7 +138,6 @@
         )
 
         self.start_time = time.time()
-<<<<<<< HEAD
 
         # Init the list of setup functions we always need
         primary_setup_functions: list[tuple[Callable[[], None | client.Service], str]] = [
@@ -190,23 +157,6 @@
         try:
             # Run the primary setup functions
             for func, msg in primary_setup_functions:
-=======
-        try:
-            for func, msg in [
-                (self.start, "Starting"),
-                (self.get_conn, "Waiting for App Installation"),
-                (self.configure_conf_file_datamodels, "Configuring Datamodels"),
-                (
-                    self.create_replay_index,
-                    f"Create index '{self.sync_obj.replay_index}'",
-                ),
-                (self.get_all_indexes, "Getting all indexes from server"),
-                (self.configure_imported_roles, "Configuring Roles"),
-                (self.configure_delete_indexes, "Configuring Indexes"),
-                (self.configure_hec, "Configuring HEC"),
-                (self.wait_for_ui_ready, "Finishing Setup"),
-            ]:
->>>>>>> 3e2b4217
                 self.format_pbar_string(
                     TestReportingType.SETUP,
                     self.get_name(),
@@ -243,7 +193,6 @@
                 raise ExceptionGroup(msg, e.exceptions) from e                                      # type: ignore
             raise Exception(msg) from e
 
-<<<<<<< HEAD
         self.pbar.write(
             self.format_pbar_string(
                 TestReportingType.SETUP,
@@ -251,10 +200,6 @@
                 "Finished Setup!",
                 set_pbar=False
             )
-=======
-        self.format_pbar_string(
-            TestReportingType.SETUP, self.get_name(), "Finished Setup!"
->>>>>>> 3e2b4217
         )
 
     def wait_for_ui_ready(self):
@@ -290,7 +235,7 @@
         """
         es_version = self.es_version
         return (
-            self.global_config.enable_integration_testing 
+            self.global_config.enable_integration_testing
             and isinstance(self.global_config.mode, All)
             and es_version is not None
             and es_version >= Version("8.0.0")
@@ -455,16 +400,6 @@
         imported_roles: list[str] = ["user", "power", "can_delete"],
         enterprise_security_roles: list[str] = ["ess_admin", "ess_analyst", "ess_user"],
     ):
-<<<<<<< HEAD
-=======
-        try:
-            # Set which roles should be configured. For Enterprise Security/Integration Testing,
-            # we must add some extra foles.
-            if self.global_config.enable_integration_testing:
-                roles = imported_roles + enterprise_security_roles
-            else:
-                roles = imported_roles
->>>>>>> 3e2b4217
 
         # Set which roles should be configured. For Enterprise Security/Integration Testing,
         # we must add some extra foles.
