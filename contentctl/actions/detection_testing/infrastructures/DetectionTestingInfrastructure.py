--- conflicted
+++ resolved
@@ -1,23 +1,6 @@
-<<<<<<< HEAD
-from pydantic import BaseModel, PrivateAttr, Field
-from pydantic.dataclasses import dataclass
-import abc
-import requests
-import splunklib.client as client
-from contentctl.objects.enums import PostTestBehavior, DetectionStatus
-from contentctl.objects.detection import Detection
-from contentctl.objects.unit_test import UnitTest
-from contentctl.objects.unit_test_attack_data import UnitTestAttackData
-from contentctl.objects.unit_test_result import UnitTestResult
-from contentctl.objects.test_config import TestConfig, Infrastructure
-from shutil import copyfile
-from splunklib.binding import HTTPError
-from splunklib.results import JSONResultsReader, Message
-=======
 import time
 import uuid
 import abc
->>>>>>> 9cc88537
 import os.path
 import configparser
 import json
@@ -53,15 +36,6 @@
 from contentctl.objects.base_test_result import TestResultStatus
 from contentctl.objects.correlation_search import CorrelationSearch, PbarData
 from contentctl.helper.utils import Utils
-<<<<<<< HEAD
-import splunklib.results
-from urllib3 import disable_warnings
-import urllib.parse
-import json
-from typing import Union
-import datetime
-import tqdm
-=======
 from contentctl.actions.detection_testing.DataManipulation import (
     DataManipulation,
 )
@@ -72,7 +46,6 @@
     TestingStates
 )
 
->>>>>>> 9cc88537
 
 class SetupTestGroupResults(BaseModel):
     exception: Union[Exception, None] = None
@@ -613,17 +586,12 @@
         # return the formatted string
         return new_string
 
-<<<<<<< HEAD
-    def execute_test(
-        self, detection: Detection, test: UnitTest, FORCE_ALL_TIME: bool = True
-=======
     def execute_unit_test(
         self,
         detection: Detection,
         test: UnitTest,
         setup_results: SetupTestGroupResults,
         FORCE_ALL_TIME: bool = True
->>>>>>> 9cc88537
     ):
         """
         Execute a unit test and set its results appropriately
@@ -685,15 +653,12 @@
 
         # Set the mode and timeframe, if required
         kwargs = {"exec_mode": "blocking"}
-<<<<<<< HEAD
-=======
 
         # Iterate over baselines (if any)
         for baseline in test.baselines:
             # TODO: this is executing the test, not the baseline...
             # TODO: should this be in a try/except if the later call is?
             self.retry_search_until_timeout(detection, test, kwargs, test_start_time)
->>>>>>> 9cc88537
 
         # Set earliest_time and latest_time appropriately if FORCE_ALL_TIME is False
         if not FORCE_ALL_TIME:
@@ -1214,14 +1179,8 @@
 
     def replay_attack_data_files(
         self,
-<<<<<<< HEAD
-        attack_data_files: list[UnitTestAttackData],
-        test: UnitTest,
-        start_time: float,
-=======
         test_group: TestGroup,
         test_group_start_time: float,
->>>>>>> 9cc88537
     ):
         with TemporaryDirectory(prefix="contentctl_attack_data") as attack_data_dir:
             for attack_data_file in test_group.attack_data:
@@ -1233,13 +1192,8 @@
         self,
         attack_data_file: UnitTestAttackData,
         tmp_dir: str,
-<<<<<<< HEAD
-        test: UnitTest,
-        start_time: float,
-=======
         test_group: TestGroup,
         test_group_start_time: float,
->>>>>>> 9cc88537
     ):
         tempfile = mktemp(dir=tmp_dir)
 
