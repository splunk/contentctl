
import pathlib

from contentctl.input.director import Director, DirectorOutputDto
from contentctl.objects.config import validate
from contentctl.enrichments.attack_enrichment import AttackEnrichment
from contentctl.enrichments.cve_enrichment import CveEnrichment
from contentctl.objects.atomic import AtomicEnrichment
from contentctl.helper.utils import Utils
from contentctl.objects.data_source import DataSource
from contentctl.helper.splunk_app import SplunkApp


class Validate:
<<<<<<< HEAD
    def execute(self, input_dto: validate) -> DirectorOutputDto:
=======
    def execute(self, input_dto: validate) -> DirectorOutputDto: 
>>>>>>> dbd3ea91
        director_output_dto = DirectorOutputDto(
            AtomicEnrichment.getAtomicEnrichment(input_dto),
            AttackEnrichment.getAttackEnrichment(input_dto),
            CveEnrichment.getCveEnrichment(input_dto),
            [],
            [],
            [],
            [],
            [],
            [],
            [],
            [],
            [],
            []
        )

        director = Director(director_output_dto)
        director.execute(input_dto)
        self.ensure_no_orphaned_files_in_lookups(input_dto.path, director_output_dto)
        if input_dto.data_source_TA_validation:
            self.validate_latest_TA_information(director_output_dto.data_sources)
            
        return director_output_dto

    
    def ensure_no_orphaned_files_in_lookups(self, repo_path:pathlib.Path, director_output_dto:DirectorOutputDto):
        """
        This function ensures that only files which are relevant to lookups are included in the lookups folder.
        This means that a file must be either:
        1. A lookup YML (.yml)
        2. A lookup CSV (.csv) which is referenced by a YML
        3. A lookup MLMODEL (.mlmodel) which is referenced by a YML.
        
        All other files, includes CSV and MLMODEL files which are NOT
        referenced by a YML, will generate an exception from this function.
        
        Args:
            repo_path (pathlib.Path): path to the root of the app
            director_output_dto (DirectorOutputDto): director object with all constructed content

        Raises:
            Exception: An Exception will be raised if there are any non .yml, .csv, or .mlmodel 
            files in this directory. Additionally, an exception will be raised if there 
            exists one or more .csv or .mlmodel files that are not referenced by at least 1 
            detection .yml file in this directory. 
            This avoids having additional, unused files in this directory that may be copied into
            the app when it is built (which can cause appinspect errors or larger app size.)
        """        
        lookupsDirectory = repo_path/"lookups"
        
        # Get all of the files referneced by Lookups
        usedLookupFiles:list[pathlib.Path] = [lookup.filename for lookup in director_output_dto.lookups if lookup.filename is not None] + [lookup.file_path for lookup in director_output_dto.lookups if lookup.file_path is not None]

        # Get all of the mlmodel and csv files in the lookups directory
        csvAndMlmodelFiles  = Utils.get_security_content_files_from_directory(lookupsDirectory, allowedFileExtensions=[".yml",".csv",".mlmodel"], fileExtensionsToReturn=[".csv",".mlmodel"])
        
        # Generate an exception of any csv or mlmodel files exist but are not used
        unusedLookupFiles:list[pathlib.Path] = [testFile for testFile in csvAndMlmodelFiles if testFile not in usedLookupFiles]
        if len(unusedLookupFiles) > 0:
            raise Exception(f"The following .csv or .mlmodel files exist in '{lookupsDirectory}', but are not referenced by a lookup file: {[str(path) for path in unusedLookupFiles]}")
        return
    

    def validate_latest_TA_information(self, data_sources: list[DataSource]) -> None:
        validated_TAs: list[tuple[str, str]] = []
        errors:list[str] = []
        print("----------------------")
        print("Validating latest TA:")
        print("----------------------")
        for data_source in data_sources:
            for supported_TA in data_source.supported_TA:
                ta_identifier = (supported_TA.name, supported_TA.version)
                if ta_identifier in validated_TAs:
                    continue
                if supported_TA.url is not None:
                    validated_TAs.append(ta_identifier)
                    uid = int(str(supported_TA.url).rstrip('/').split("/")[-1])
                    try:
                        splunk_app = SplunkApp(app_uid=uid)
                        if splunk_app.latest_version != supported_TA.version:
                            errors.append(f"Version mismatch in '{data_source.file_path}' supported TA '{supported_TA.name}'"
                                          f"\n  Latest version on Splunkbase    : {splunk_app.latest_version}"
                                          f"\n  Version specified in data source: {supported_TA.version}")
                    except Exception as e:
                        errors.append(f"Error processing checking version of TA {supported_TA.name}: {str(e)}")
                            
        if len(errors) > 0:
            errorString = '\n\n'.join(errors)
            raise Exception(f"[{len(errors)}] or more TA versions are out of date or have other errors."
                            f"Please update the following data sources with the latest versions of "
                            f"their supported tas:\n\n{errorString}")
        print("All TA versions are up to date.")
        

<|MERGE_RESOLUTION|>--- conflicted
+++ resolved
@@ -12,11 +12,7 @@
 
 
 class Validate:
-<<<<<<< HEAD
     def execute(self, input_dto: validate) -> DirectorOutputDto:
-=======
-    def execute(self, input_dto: validate) -> DirectorOutputDto: 
->>>>>>> dbd3ea91
         director_output_dto = DirectorOutputDto(
             AtomicEnrichment.getAtomicEnrichment(input_dto),
             AttackEnrichment.getAttackEnrichment(input_dto),
