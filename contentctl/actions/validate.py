import pathlib

from contentctl.enrichments.attack_enrichment import AttackEnrichment
from contentctl.enrichments.cve_enrichment import CveEnrichment
from contentctl.helper.splunk_app import SplunkApp
from contentctl.helper.utils import Utils
<<<<<<< HEAD
from contentctl.input.director import Director, DirectorOutputDto, ValidationFailedError
from contentctl.objects.atomic import AtomicEnrichment
from contentctl.objects.config import validate
from contentctl.objects.data_source import DataSource
from contentctl.objects.lookup import FileBackedLookup
=======
from contentctl.input.director import Director, DirectorOutputDto
from contentctl.objects.atomic import AtomicEnrichment
from contentctl.objects.config import validate
from contentctl.objects.data_source import DataSource
from contentctl.objects.lookup import FileBackedLookup, RuntimeCSV
>>>>>>> d78668d7


class Validate:
    def execute(self, input_dto: validate) -> DirectorOutputDto:
<<<<<<< HEAD
        try:
            director_output_dto = DirectorOutputDto(
                AtomicEnrichment.getAtomicEnrichment(input_dto),
                AttackEnrichment.getAttackEnrichment(input_dto),
                CveEnrichment.getCveEnrichment(input_dto),
                [],
                [],
                [],
                [],
                [],
                [],
                [],
                [],
                [],
                [],
            )

            director = Director(director_output_dto)
            director.execute(input_dto)
            self.ensure_no_orphaned_files_in_lookups(
                input_dto.path, director_output_dto
            )
            if input_dto.data_source_TA_validation:
                self.validate_latest_TA_information(director_output_dto.data_sources)
=======
        director_output_dto = DirectorOutputDto(
            AtomicEnrichment.getAtomicEnrichment(input_dto),
            AttackEnrichment.getAttackEnrichment(input_dto),
            CveEnrichment.getCveEnrichment(input_dto),
        )
>>>>>>> d78668d7

            return director_output_dto

        except ValidationFailedError:
            # Just re-raise without additional output since we already formatted everything
            raise SystemExit(1)

    def ensure_no_orphaned_files_in_lookups(
        self, repo_path: pathlib.Path, director_output_dto: DirectorOutputDto
    ):
        """
        This function ensures that only files which are relevant to lookups are included in the lookups folder.
        This means that a file must be either:
        1. A lookup YML (.yml)
        2. A lookup CSV (.csv) which is referenced by a YML
        3. A lookup MLMODEL (.mlmodel) which is referenced by a YML.

        All other files, includes CSV and MLMODEL files which are NOT
        referenced by a YML, will generate an exception from this function.

        Args:
            repo_path (pathlib.Path): path to the root of the app
            director_output_dto (DirectorOutputDto): director object with all constructed content

        Raises:
            Exception: An Exception will be raised if there are any non .yml, .csv, or .mlmodel
            files in this directory. Additionally, an exception will be raised if there
            exists one or more .csv or .mlmodel files that are not referenced by at least 1
            detection .yml file in this directory.
            This avoids having additional, unused files in this directory that may be copied into
            the app when it is built (which can cause appinspect errors or larger app size.)
        """
        lookupsDirectory = repo_path / "lookups"

        # Get all of the files referenced by Lookups
        usedLookupFiles: list[pathlib.Path] = [
            lookup.filename
            for lookup in director_output_dto.lookups
            # Of course Runtime CSVs do not have underlying CSV files, so make
            # sure that we do not check for that existence.
            if isinstance(lookup, FileBackedLookup)
            and not isinstance(lookup, RuntimeCSV)
        ] + [
            lookup.file_path
            for lookup in director_output_dto.lookups
            if lookup.file_path is not None
        ]

        # Get all of the mlmodel and csv files in the lookups directory
        csvAndMlmodelFiles = Utils.get_security_content_files_from_directory(
            lookupsDirectory,
            allowedFileExtensions=[".yml", ".csv", ".mlmodel"],
            fileExtensionsToReturn=[".csv", ".mlmodel"],
        )

        # Generate an exception of any csv or mlmodel files exist but are not used
        unusedLookupFiles: list[pathlib.Path] = [
            testFile
            for testFile in csvAndMlmodelFiles
            if testFile not in usedLookupFiles
        ]
        if len(unusedLookupFiles) > 0:
            raise Exception(
                f"The following .csv or .mlmodel files exist in '{lookupsDirectory}', but are not referenced by a lookup file: {[str(path) for path in unusedLookupFiles]}"
            )
        return

    def validate_latest_TA_information(self, data_sources: list[DataSource]) -> None:
        validated_TAs: list[tuple[str, str]] = []
        errors: list[str] = []
        print("----------------------")
        print("Validating latest TA:")
        print("----------------------")
        for data_source in data_sources:
            for supported_TA in data_source.supported_TA:
                ta_identifier = (supported_TA.name, supported_TA.version)
                if ta_identifier in validated_TAs:
                    continue
                if supported_TA.url is not None:
                    validated_TAs.append(ta_identifier)
                    uid = int(str(supported_TA.url).rstrip("/").split("/")[-1])
                    try:
                        splunk_app = SplunkApp(app_uid=uid)
                        if splunk_app.latest_version != supported_TA.version:
                            errors.append(
                                f"Version mismatch in '{data_source.file_path}' supported TA '{supported_TA.name}'"
                                f"\n  Latest version on Splunkbase    : {splunk_app.latest_version}"
                                f"\n  Version specified in data source: {supported_TA.version}"
                            )
                    except Exception as e:
                        errors.append(
                            f"Error processing checking version of TA {supported_TA.name}: {str(e)}"
                        )

        if len(errors) > 0:
            errorString = "\n\n".join(errors)
            raise Exception(
                f"[{len(errors)}] or more TA versions are out of date or have other errors."
                f"Please update the following data sources with the latest versions of "
                f"their supported tas:\n\n{errorString}"
            )
        print("All TA versions are up to date.")<|MERGE_RESOLUTION|>--- conflicted
+++ resolved
@@ -4,39 +4,20 @@
 from contentctl.enrichments.cve_enrichment import CveEnrichment
 from contentctl.helper.splunk_app import SplunkApp
 from contentctl.helper.utils import Utils
-<<<<<<< HEAD
 from contentctl.input.director import Director, DirectorOutputDto, ValidationFailedError
 from contentctl.objects.atomic import AtomicEnrichment
 from contentctl.objects.config import validate
 from contentctl.objects.data_source import DataSource
-from contentctl.objects.lookup import FileBackedLookup
-=======
-from contentctl.input.director import Director, DirectorOutputDto
-from contentctl.objects.atomic import AtomicEnrichment
-from contentctl.objects.config import validate
-from contentctl.objects.data_source import DataSource
 from contentctl.objects.lookup import FileBackedLookup, RuntimeCSV
->>>>>>> d78668d7
 
 
 class Validate:
     def execute(self, input_dto: validate) -> DirectorOutputDto:
-<<<<<<< HEAD
         try:
             director_output_dto = DirectorOutputDto(
                 AtomicEnrichment.getAtomicEnrichment(input_dto),
                 AttackEnrichment.getAttackEnrichment(input_dto),
                 CveEnrichment.getCveEnrichment(input_dto),
-                [],
-                [],
-                [],
-                [],
-                [],
-                [],
-                [],
-                [],
-                [],
-                [],
             )
 
             director = Director(director_output_dto)
@@ -46,13 +27,6 @@
             )
             if input_dto.data_source_TA_validation:
                 self.validate_latest_TA_information(director_output_dto.data_sources)
-=======
-        director_output_dto = DirectorOutputDto(
-            AtomicEnrichment.getAtomicEnrichment(input_dto),
-            AttackEnrichment.getAttackEnrichment(input_dto),
-            CveEnrichment.getCveEnrichment(input_dto),
-        )
->>>>>>> d78668d7
 
             return director_output_dto
 
