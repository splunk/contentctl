--- conflicted
+++ resolved
@@ -32,11 +32,7 @@
 
         director = Director(director_output_dto)
         director.execute(input_dto)
-<<<<<<< HEAD
-
-=======
         self.ensure_no_orphaned_files_in_lookups(input_dto.path, director_output_dto)
->>>>>>> 7b10d642
         return director_output_dto
 
     
