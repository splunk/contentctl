
import pathlib

from contentctl.input.director import Director, DirectorOutputDto
from contentctl.objects.config import validate
from contentctl.enrichments.attack_enrichment import AttackEnrichment
from contentctl.enrichments.cve_enrichment import CveEnrichment
from contentctl.objects.atomic import AtomicTest
from contentctl.helper.utils import Utils
from contentctl.objects.data_source import DataSource
from contentctl.helper.splunk_app import SplunkApp


class Validate:
    def execute(self, input_dto: validate) -> DirectorOutputDto:
        director_output_dto = DirectorOutputDto(
            AtomicTest.getAtomicTestsFromArtRepo(
                repo_path=input_dto.getAtomicRedTeamRepoPath(),
                enabled=input_dto.enrichments,
            ),
            AttackEnrichment.getAttackEnrichment(input_dto),
            CveEnrichment.getCveEnrichment(input_dto),
            [],
            [],
            [],
            [],
            [],
            [],
            [],
            [],
            [],
<<<<<<< HEAD
            [],
            []
=======
>>>>>>> b498bd76
        )

        director = Director(director_output_dto)
        director.execute(input_dto)
        self.ensure_no_orphaned_files_in_lookups(input_dto.path, director_output_dto)
        if input_dto.data_source_TA_validation:
            self.validate_latest_TA_information(director_output_dto.data_sources)
            
        return director_output_dto

    
    def ensure_no_orphaned_files_in_lookups(self, repo_path:pathlib.Path, director_output_dto:DirectorOutputDto):
        """
        This function ensures that only files which are relevant to lookups are included in the lookups folder.
        This means that a file must be either:
        1. A lookup YML (.yml)
        2. A lookup CSV (.csv) which is referenced by a YML
        3. A lookup MLMODEL (.mlmodel) which is referenced by a YML.
        
        All other files, includes CSV and MLMODEL files which are NOT
        referenced by a YML, will generate an exception from this function.
        
        Args:
            repo_path (pathlib.Path): path to the root of the app
            director_output_dto (DirectorOutputDto): director object with all constructed content

        Raises:
            Exception: An Exception will be raised if there are any non .yml, .csv, or .mlmodel 
            files in this directory. Additionally, an exception will be raised if there 
            exists one or more .csv or .mlmodel files that are not referenced by at least 1 
            detection .yml file in this directory. 
            This avoids having additional, unused files in this directory that may be copied into
            the app when it is built (which can cause appinspect errors or larger app size.)
        """        
        lookupsDirectory = repo_path/"lookups"
        
        # Get all of the files referneced by Lookups
        usedLookupFiles:list[pathlib.Path] = [lookup.filename for lookup in director_output_dto.lookups if lookup.filename is not None] + [lookup.file_path for lookup in director_output_dto.lookups if lookup.file_path is not None]

        # Get all of the mlmodel and csv files in the lookups directory
        csvAndMlmodelFiles  = Utils.get_security_content_files_from_directory(lookupsDirectory, allowedFileExtensions=[".yml",".csv",".mlmodel"], fileExtensionsToReturn=[".csv",".mlmodel"])
        
        # Generate an exception of any csv or mlmodel files exist but are not used
        unusedLookupFiles:list[pathlib.Path] = [testFile for testFile in csvAndMlmodelFiles if testFile not in usedLookupFiles]
        if len(unusedLookupFiles) > 0:
            raise Exception(f"The following .csv or .mlmodel files exist in '{lookupsDirectory}', but are not referenced by a lookup file: {[str(path) for path in unusedLookupFiles]}")
        return
    

    def validate_latest_TA_information(self, data_sources: list[DataSource]) -> None:
        validated_TAs: list[tuple[str, str]] = []
        errors:list[str] = []
        print("----------------------")
        print("Validating latest TA:")
        print("----------------------")
        for data_source in data_sources:
            for supported_TA in data_source.supported_TA:
                ta_identifier = (supported_TA.name, supported_TA.version)
                if ta_identifier in validated_TAs:
                    continue
                if supported_TA.url is not None:
                    validated_TAs.append(ta_identifier)
                    uid = int(str(supported_TA.url).rstrip('/').split("/")[-1])
                    try:
                        splunk_app = SplunkApp(app_uid=uid)
                        if splunk_app.latest_version != supported_TA.version:
                            errors.append(f"Version mismatch in '{data_source.file_path}' supported TA '{supported_TA.name}'"
                                          f"\n  Latest version on Splunkbase    : {splunk_app.latest_version}"
                                          f"\n  Version specified in data source: {supported_TA.version}")
                    except Exception as e:
                        errors.append(f"Error processing checking version of TA {supported_TA.name}: {str(e)}")
                            
        if len(errors) > 0:
            errorString = '\n\n'.join(errors)
            raise Exception(f"[{len(errors)}] or more TA versions are out of date or have other errors."
                            f"Please update the following data sources with the latest versions of "
                            f"their supported tas:\n\n{errorString}")
        print("All TA versions are up to date.")
        

<|MERGE_RESOLUTION|>--- conflicted
+++ resolved
@@ -29,11 +29,7 @@
             [],
             [],
             [],
-<<<<<<< HEAD
-            [],
             []
-=======
->>>>>>> b498bd76
         )
 
         director = Director(director_output_dto)
