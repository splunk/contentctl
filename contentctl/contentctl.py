--- conflicted
+++ resolved
@@ -2,13 +2,9 @@
 import argparse
 import os
 import sys
-<<<<<<< HEAD
-
-=======
 import subprocess
 import yaml
 import threading
->>>>>>> 7d139aac
 from contentctl.actions.detection_testing.GitHubService import (
     GithubService,
 )
@@ -194,16 +190,9 @@
         else:
             return 1
 
-<<<<<<< HEAD
-    except ValueError as e:
-        # Handle the ValueError exception
-        print("An error occurred: " + str(e))
-        sys.exit(1)
-=======
     except Exception as e:
         print(f"Error running contentctl test: {str(e)}")
         return 1
->>>>>>> 7d139aac
 
 
 def validate(args) -> None:
@@ -232,8 +221,6 @@
 def new_content(args) -> None:
     if args.type == "detection":
         contentType = SecurityContentType.detections
-<<<<<<< HEAD
-=======
         if args.interactive == "interactive":
             subprocess.Popen(
                 [
@@ -243,7 +230,6 @@
                 ]
             )
             sys.exit()
->>>>>>> 7d139aac
     elif args.type == "story":
         contentType = SecurityContentType.stories
     else:
