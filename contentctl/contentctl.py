import pathlib
import random
import sys
import traceback
import warnings
from dataclasses import dataclass

import tyro

from contentctl.actions.build import Build, BuildInputDto, DirectorOutputDto
from contentctl.actions.deploy_acs import Deploy
from contentctl.actions.detection_testing.GitService import GitService
from contentctl.actions.initialize import Initialize
from contentctl.actions.inspect import Inspect
from contentctl.actions.new_content import NewContent
from contentctl.actions.release_notes import ReleaseNotes
from contentctl.actions.reporting import Reporting, ReportingInputDto
from contentctl.actions.test import Test, TestInputDto
from contentctl.actions.validate import Validate
from contentctl.input.yml_reader import YmlReader
from contentctl.objects.config import (
    build,
    deploy_acs,
    init,
    inspect,
    new,
    release_notes,
    report,
    test,
    test_common,
    test_servers,
    validate,
)

# def print_ascii_art():
#     print(
#         """
# Running Splunk Security Content Control Tool (contentctl)
# ⠀⠀⠀⠀⠀⠀⠀⠀⠀⠀⢀⠀⠀⠀⠀⠀⠀⠀⠀⠀⠀⠀⠀⠀⠀⠀⠀⠀⠀⠀⠀⠀⠀⠀⠀⠀⠀
# ⠀⠀⠀⠀⠀⠀⠀⠀⠀⢶⠛⡇⠀⠀⠀⠀⠀⠀⣠⣦⡀⠀⠀⠀⠀⠀⠀⠀⠀⠀⠀⠀⠀⠀⠀⠀⠀
# ⠀⠀⠀⠀⠀⠀⠀⠀⣀⠼⠖⠛⠋⠉⠉⠓⠢⣴⡻⣾⡇⠀⠀⠀⠀⠀⠀⠀⠀⠀⠀⠀⠀⠀⠀⠀⠀
# ⠀⠀⠀⢀⡠⠔⠊⠁⠀⠀⠀⠀⠀⠀⣠⣤⣄⠻⠟⣏⠀⠀⠀⠀⠀⠀⠀⠀⠀⠀⠀⠀⠀⠀⠀⠀⠀
# ⠀⣠⠞⠁⠀⠀⠀⡄⠀⠀⠀⠀⠀⠀⢻⣿⣿⠀⢀⠘⡄⠀⠀⠀⠀⠀⠀⠀⠀⠀⠀⠀⠀⠀⠀⠀⠀
# ⢸⡇⠀⠀⠀⡠⠊⠀⠀⠀⠀⠀⠀⠀⠀⠉⠉⠀⠈⠁⠘⣄⠀⠀⠀⠀⠀⠀⠀⠀⠀⠀⠀⠀⠀⠀⠀
# ⢸⡉⠓⠒⠊⠀⠀⠀⠀⠀⠀⠀⠀⠀⠀⠀⠘⢄⠀⠀⠀⠈⢦⡀⠀⠀⠀⠀⠀⠀⠀⠀⠀⠀⠀⠀⠀
# ⠈⡇⠀⢠⠀⠀⠀⠀⠀⠀⠀⠈⡷⣄⠀⠀⢀⠈⠀⠀⠑⢄⠀⠑⢄⡀⠀⠀⠀⠀⠀⠀⠀⠀⠀⠀⠀
# ⠀⠹⡄⠘⡄⠀⠀⠀⠀⢀⡠⠊⠀⠙⠀⠀⠈⢣⠀⠀⠀⢀⠀⠀⠀⠉⠒⠤⣀⠀⠀⠀⠀⠀⠀⠀⠀
# ⠀⠀⠉⠁⠛⠲⢶⡒⠈⠁⠀⠀⠀⠀⠀⠀⠀⠀⠀⡄⠀⠀⠉⠂⠀⠀⠀⠀⠤⡙⠢⣄⠀⠀⠀⠀⠀
# ⠀⠀⠀⠀⠀⠀⠀⢹⠀⠀⡀⠀⠀⢸⠀⠀⠀⠀⠘⠇⠀⠀⠀⠀⠀⠀⠀⠀⢀⠈⠀⠈⠳⡄⠀⠀⠀
# ⠀⠀⠀⠀⠀⠀⠀⠈⡇⠀⠣⠀⠀⠈⠀⢀⠀⠀⠀⠀⠀⠀⢀⣀⠀⠀⢀⡀⠀⠑⠄⠈⠣⡘⢆⠀⠀
# ⠀⠀⠀⠀⠀⠀⠀⠀⢧⠀⠀⠀⠀⠀⠀⠿⠀⠀⠀⠀⣠⠞⠉⠀⠀⠀⠀⠙⢆⠀⠀⡀⠀⠁⠈⢇⠀
# ⠀⠀⠀⠀⠀⠀⠀⠀⢹⠀⢤⠀⠀⠀⠀⠀⠀⠀⠀⢰⠁⠀⠀⠀⠀⠀⠀⠀⠀⠁⠀⠙⡄⠀⡀⠈⡆
# ⠀⠀⠀⠀⠀⠀⠀⠀⠸⡆⠘⠃⠀⠀⠀⢀⡄⠀⠀⡇⠀⠀⡄⠀⠀⠀⠰⡀⠀⠀⡄⠀⠉⠀⠃⠀⢱
# ⠀⠀⠀⠀⠀⠀⠀⠀⠀⢣⡀⠀⠀⡆⠀⠸⠇⠀⠀⢳⠀⠀⠈⠀⠀⠀⠐⠓⠀⠀⢸⡄⠀⠀⠀⡀⢸
# ⠀⠀⠀⠀⠀⠀⠀⠀⠀⠀⢳⡀⠀⢻⠀⠀⠀⠀⢰⠛⢆⠀⠀⠀⠀⠀⠀⠀⠀⠀⠀⠃⠀⡆⠀⠃⡼
# ⠀⠀⠀⠀⠀⠀⠀⠀⠀⠀⣠⣷⣤⣽⣧⠀⠀⠀⡜⠀⠈⠢⡀⠀⠀⠀⠀⠀⠀⠀⠀⠀⠀⠀⠀⢠⠃
# ⠀⠀⠀⠀⠀⠀⠀⠀⠀⣾⣿⣿⣇⡿⠹⣷⣄⣬⡗⠢⣤⠖⠛⢳⣤⣀⠀⠀⠀⠀⠀⠀⠀⠀⡰⠃⠀
# ⠀⠀⠀⠀⠀⠀⠀⠀⠀⠀⠀⠘⠋⢠⣾⢿⡏⣸⠀⠀⠈⠋⠛⠧⠤⠘⠛⠉⠙⠒⠒⠒⠒⠉⠀⠀⠀
# ⠀⠀⠀⠀⠀⠀⠀⠀⠀⠀⠀⠀⠀⠈⠉⠻⠶⠃⠀⠀⠀⠀⠀⠀⠀⠀⠀⠀⠀⠀⠀⠀⠀⠀⠀⠀⠀

#     By: Splunk Threat Research Team [STRT] - research@splunk.com
#     """
#     )


def init_func(config: test):
    Initialize().execute(config)


def validate_func(config: validate) -> DirectorOutputDto:
    validate = Validate()
    return validate.execute(config)


def report_func(config: report) -> None:
    # First, perform validation. Remember that the validate
    # configuration is actually a subset of the build configuration
    director_output_dto = validate_func(config)

    r = Reporting()
    return r.execute(
        ReportingInputDto(director_output_dto=director_output_dto, config=config)
    )


def build_func(config: build) -> DirectorOutputDto:
    # First, perform validation. Remember that the validate
    # configuration is actually a subset of the build configuration
    director_output_dto = validate_func(config)
    builder = Build()
    return builder.execute(BuildInputDto(director_output_dto, config))


def inspect_func(config: inspect) -> str:
    # Make sure that we have built the most recent version of the app
    _ = build_func(config)
    inspect_token = Inspect().execute(config)
    return inspect_token


def release_notes_func(config: release_notes) -> None:
    ReleaseNotes().release_notes(config)


def new_func(config: new):
    NewContent().execute(config)


def deploy_acs_func(config: deploy_acs):
    print("Building and inspecting app...")
    token = inspect_func(config)
    print("App successfully built and inspected.")
    print("Deploying app...")
    Deploy().execute(config, token)


def test_common_func(config: test_common):
    if type(config) is test:
        # construct the container Infrastructure objects
        config.getContainerInfrastructureObjects()
        # otherwise, they have already been passed as servers

    director_output_dto = build_func(config)
    gitServer = GitService(director=director_output_dto, config=config)
    detections_to_test = gitServer.getContent()

    test_input_dto = TestInputDto(detections_to_test, config)

    t = Test()
    t.filter_tests(test_input_dto)

    if config.plan_only:
        # Emit the test plan and quit. Do not actually run the test
        config.dumpCICDPlanAndQuit(gitServer.getHash(), test_input_dto.detections)
        return

    success = t.execute(test_input_dto)

    if success:
        # Everything passed!
        print("All tests have run successfully or been marked as 'skipped'")
        return
    raise Exception("There was at least one unsuccessful test")


CONTENTCTL_5_WARNING = """
*****************************************************************************
WARNING - THIS IS AN ALPHA BUILD OF CONTENTCTL 5.
THERE HAVE BEEN NUMEROUS CHANGES IN CONTENTCTL (ESPECIALLY TO YML FORMATS). 
YOU ALMOST CERTAINLY DO NOT WANT TO USE THIS BUILD.
IF YOU ENCOUNTER ERRORS, PLEASE USE THE LATEST CURRENTYLY SUPPORTED RELEASE: 

CONTENTCTL==4.4.7 

YOU HAVE BEEN WARNED!
*****************************************************************************
"""


def get_random_compliment():
    compliments = [
        "Your detection rules are like a zero-day shield! 🛡️",
        "You catch threats like it's child's play! 🎯",
        "Your correlation rules are pure genius! 🧠",
        "Threat actors fear your detection engineering! ⚔️",
        "You're the SOC's secret weapon! 🦾",
        "Your false positive rate is impressively low! 📊",
        "Malware trembles at your detection logic! 🦠",
        "You're the threat hunter extraordinaire! 🔍",
        "Your MITRE mappings are a work of art! 🎨",
        "APTs have nightmares about your detections! 👻",
        "Your content testing is bulletproof! 🎯",
        "You're the detection engineering MVP! 🏆",
    ]
    return random.choice(compliments)


def recognize_func():
    print(get_random_compliment())


@dataclass
class RecognizeCommand:
    """Dummy subcommand for 'recognize' that requires no parameters."""

    pass


def main():
    print(CONTENTCTL_5_WARNING)
    try:
        configFile = pathlib.Path("contentctl.yml")

        # We MUST load a config (with testing info) object so that we can
        # properly construct the command line, including 'contentctl test' parameters.
        if not configFile.is_file():
            if (
                "init" not in sys.argv
                and "--help" not in sys.argv
                and "-h" not in sys.argv
            ):
                raise Exception(
                    f"'{configFile}' not found in the current directory.\n"
                    "Please ensure you are in the correct directory or run 'contentctl init' to create a new content pack."
                )

            if "--help" in sys.argv or "-h" in sys.argv:
                print(
                    "Warning - contentctl.yml is missing from this directory. The configuration values showed at the default and are informational only.\n"
                    "Please ensure that contentctl.yml exists by manually creating it or running 'contentctl init'"
                )
            # Otherwise generate a stub config file.
            # It will be used during init workflow

            t = test()
            config_obj = t.model_dump()

        else:
            # The file exists, so load it up!
            config_obj = YmlReader().load_file(configFile, add_fields=False)
            t = test.model_validate(config_obj)
    except Exception as e:
        print(f"Error validating 'contentctl.yml':\n{str(e)}")
        sys.exit(1)

    # For ease of generating the constructor, we want to allow construction
    # of an object from default values WITHOUT requiring all fields to be declared
    # with defaults OR in the config file. As such, we construct the model rather
    # than model_validating it so that validation does not run on missing required fields.
    # Note that we HAVE model_validated the test object fields already above

    models = tyro.extras.subcommand_type_from_defaults(
        {
            "init": init.model_validate(config_obj),
            "validate": validate.model_validate(config_obj),
            "report": report.model_validate(config_obj),
            "build": build.model_validate(config_obj),
            "inspect": inspect.model_construct(**t.__dict__),
            "new": new.model_validate(config_obj),
            "test": test.model_validate(config_obj),
            "test_servers": test_servers.model_construct(**t.__dict__),
            "release_notes": release_notes.model_construct(**config_obj),
            "deploy_acs": deploy_acs.model_construct(**t.__dict__),
<<<<<<< HEAD
            "recognize": RecognizeCommand(),  # Use the dummy subcommand
=======
            "recognize": tyro.conf.subcommand(),
>>>>>>> fc02ad3c
        }
    )

    config = None
    try:
        # Since some model(s) were constructed and not model_validated, we have to catch
        # warnings again when creating the cli
        with warnings.catch_warnings(action="ignore"):
            config = tyro.cli(models)

        if type(config) is init:
            t.__dict__.update(config.__dict__)
            init_func(t)
        elif type(config) is validate:
            validate_func(config)
        elif type(config) is report:
            report_func(config)
        elif type(config) is build:
            build_func(config)
        elif type(config) is new:
            new_func(config)
        elif type(config) is inspect:
            inspect_func(config)
        elif type(config) is release_notes:
            release_notes_func(config)
        elif type(config) is deploy_acs:
            updated_config = deploy_acs.model_validate(config)
            deploy_acs_func(updated_config)
        elif type(config) is test or type(config) is test_servers:
            test_common_func(config)
<<<<<<< HEAD
        elif isinstance(config, RecognizeCommand):
=======
        elif type(config) is tyro.conf.subcommand:
>>>>>>> fc02ad3c
            recognize_func()
        else:
            raise Exception(f"Unknown command line type '{type(config).__name__}'")
    except FileNotFoundError as e:
        print(e)
        sys.exit(1)
    except Exception as e:
        if config is None:
            print(
                "There was a serious issue where the config file could not be created.\n"
                "The entire stack trace is provided below (please include it if filing a bug report).\n"
            )
            traceback.print_exc()
        elif config.verbose:
            print(
                "Verbose error logging is ENABLED.\n"
                "The entire stack trace has been provided below (please include it if filing a bug report):\n"
            )
            traceback.print_exc()
        else:
            print(
                "Verbose error logging is DISABLED.\n"
                "Please use the --verbose command line argument if you need more context for your error or file a bug report."
            )

        print(e)
        print(CONTENTCTL_5_WARNING)
        sys.exit(1)


if __name__ == "__main__":
    main()<|MERGE_RESOLUTION|>--- conflicted
+++ resolved
@@ -241,11 +241,7 @@
             "test_servers": test_servers.model_construct(**t.__dict__),
             "release_notes": release_notes.model_construct(**config_obj),
             "deploy_acs": deploy_acs.model_construct(**t.__dict__),
-<<<<<<< HEAD
-            "recognize": RecognizeCommand(),  # Use the dummy subcommand
-=======
             "recognize": tyro.conf.subcommand(),
->>>>>>> fc02ad3c
         }
     )
 
@@ -276,11 +272,7 @@
             deploy_acs_func(updated_config)
         elif type(config) is test or type(config) is test_servers:
             test_common_func(config)
-<<<<<<< HEAD
-        elif isinstance(config, RecognizeCommand):
-=======
         elif type(config) is tyro.conf.subcommand:
->>>>>>> fc02ad3c
             recognize_func()
         else:
             raise Exception(f"Unknown command line type '{type(config).__name__}'")
