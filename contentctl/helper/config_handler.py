--- conflicted
+++ resolved
@@ -27,16 +27,9 @@
             sys.exit(1)
 
         try: 
-<<<<<<< HEAD
+
             config = Config.model_validate(yml_dict)
-=======
-            config = Config.parse_obj(yml_dict)
-            if args.enable_enrichment:
-                config.enrichments.attack_enrichment = True
-            else:
-                # Use whatever setting is in contentctl.yml
-                pass
->>>>>>> 9cc88537
+
         except Exception as e:
             raise Exception(f"Error reading config file: {str(e)}")
             
