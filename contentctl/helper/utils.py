import pathlib
import random
import shutil
import string
from math import ceil
from timeit import default_timer
<<<<<<< HEAD
from typing import TYPE_CHECKING, Tuple, Union
=======
import pathlib
import logging
>>>>>>> 7b56321c

import git
import requests
import tqdm

if TYPE_CHECKING:
    from contentctl.objects.security_content_object import SecurityContentObject

from contentctl.objects.security_content_object import SecurityContentObject

TOTAL_BYTES = 0
ALWAYS_PULL = True


class Utils:
    @staticmethod
    def get_all_yml_files_from_directory(path: pathlib.Path) -> list[pathlib.Path]:
        if not path.exists():
            raise FileNotFoundError(
                f"Trying to find content files in the directory {path}, but it does not exist. "
                "It is not mandatory to have content in this directory, but it must exist"
            )

        return sorted(pathlib.Path(yml_path) for yml_path in path.glob("**/*.yml"))

    @staticmethod
    def get_security_content_files_from_directory(
        path: pathlib.Path,
        allowedFileExtensions: list[str] = [".yml"],
        fileExtensionsToReturn: list[str] = [".yml"],
    ) -> list[pathlib.Path]:
        """
        Get all of the Security Content Object Files rooted in a given directory.  These will almost
        certain be YML files, but could be other file types as specified by the user

        Args:
            path (pathlib.Path): The root path at which to enumerate all Security Content Files. All directories will be traversed.
            allowedFileExtensions (set[str], optional): File extensions which are allowed to be  present in this directory.  In most cases, we do not want to allow the presence of non-YML files. Defaults to [".yml"].
            fileExtensionsToReturn (set[str], optional): Filenames with extensions that should be returned from this function. For example, the lookups/ directory contains YML, CSV, and MLMODEL directories, but only the YMLs are Security Content Objects for constructing Lookyps. Defaults to[".yml"].

        Raises:
            Exception: Will raise an exception if allowedFileExtensions is not a subset of fileExtensionsToReturn.
            Exception: Will raise an exception if the path passed to the function does not exist or is not a directory
            Exception: Will raise an exception if there are any files rooted in the directory which are not in allowedFileExtensions

        Returns:
            list[pathlib.Path]: list of files with an extension in fileExtensionsToReturn found in path
        """
        if not set(fileExtensionsToReturn).issubset(set(allowedFileExtensions)):
            raise Exception(
                f"allowedFileExtensions {allowedFileExtensions} MUST be a subset of fileExtensionsToReturn {fileExtensionsToReturn}, but it is not"
            )

        if not path.exists() or not path.is_dir():
            raise Exception(
                f"Unable to get security_content files, required directory '{str(path)}' does not exist or is not a directory"
            )

        allowedFiles: list[pathlib.Path] = []
        erroneousFiles: list[pathlib.Path] = []
        # Get every single file extension
        for filePath in path.glob("**/*.*"):
            if filePath.suffix in allowedFileExtensions:
                # Yes these are allowed
                allowedFiles.append(filePath)
            else:
                # No these have not been allowed
                erroneousFiles.append(filePath)

        if len(erroneousFiles):
            raise Exception(
                f"The following files are not allowed in the directory '{path}'. Only files with the extensions {allowedFileExtensions} are allowed:{[str(filePath) for filePath in erroneousFiles]}"
            )

        # There were no errorneous files, so return the requested files
        return sorted(
            [
                filePath
                for filePath in allowedFiles
                if filePath.suffix in fileExtensionsToReturn
            ]
        )

    @staticmethod
    def get_all_yml_files_from_directory_one_layer_deep(
        path: str,
    ) -> list[pathlib.Path]:
        listOfFiles: list[pathlib.Path] = []
        base_path = pathlib.Path(path)
        if not base_path.exists():
            return listOfFiles
        # Check the base directory
        for item in base_path.iterdir():
            if item.is_file() and item.suffix == ".yml":
                listOfFiles.append(item)
        # Check one subfolder level deep
        for subfolder in base_path.iterdir():
            if subfolder.is_dir() and subfolder.name != "cim":
                for item in subfolder.iterdir():
                    if item.is_file() and item.suffix == ".yml":
                        listOfFiles.append(item)
        return sorted(listOfFiles)

    @staticmethod
    def add_id(
        id_dict: dict[str, list[pathlib.Path]],
        obj: SecurityContentObject,
        path: pathlib.Path,
    ) -> None:
        if hasattr(obj, "id"):
            obj_id = obj.id
            if obj_id in id_dict:
                id_dict[obj_id].append(path)
            else:
                id_dict[obj_id] = [path]

    # Otherwise, no ID so nothing to add....

    @staticmethod
    def check_ids_for_duplicates(
        id_dict: dict[str, list[pathlib.Path]],
    ) -> list[Tuple[pathlib.Path, ValueError]]:
        validation_errors: list[Tuple[pathlib.Path, ValueError]] = []

        for key, values in id_dict.items():
            if len(values) > 1:
                error_file_path = pathlib.Path("MULTIPLE")
                all_files = "\n\t".join(str(pathlib.Path(p)) for p in values)
                exception = ValueError(
                    f"Error validating id [{key}] - duplicate ID was used in the following files: \n\t{all_files}"
                )
                validation_errors.append((error_file_path, exception))

        return validation_errors

    @staticmethod
    def validate_git_hash(
        repo_path: str, repo_url: str, commit_hash: str, branch_name: Union[str, None]
    ) -> bool:
        # Get a list of all branches
        repo = git.Repo(repo_path)
        if commit_hash is None:
            # No need to validate the hash, it was not supplied
            return True

        try:
            all_branches_containing_hash = repo.git.branch(
                "--contains", commit_hash
            ).split("\n")
            # this is a list of all branches that contain the hash.  They are in the format:
            # * <some number of spaces> branchname (if the branch contains the hash)
            # <some number of spaces>   branchname (if the branch does not contain the hash)
            # Note, of course, that a hash can be in 0, 1, more branches!
            for branch_string in all_branches_containing_hash:
                if branch_string.split(" ")[0] == "*" and (
                    branch_string.split(" ")[-1] == branch_name or branch_name is None
                ):
                    # Yes, the hash exists in the branch (or branch_name was None and it existed in at least one branch)!
                    return True
            # If we get here, it does not exist in the given branch
            raise (Exception("Does not exist in branch"))

        except Exception:
            if branch_name is None:
                branch_name = "ANY_BRANCH"
            if ALWAYS_PULL:
                raise (
                    ValueError(
                        f"hash '{commit_hash}' not found in '{branch_name}' for repo located at:\n  * repo_path: {repo_path}\n  * repo_url: {repo_url}"
                    )
                )
            else:
                raise (
                    ValueError(
                        f"hash '{commit_hash}' not found in '{branch_name}' for repo located at:\n  * repo_path: {repo_path}\n  * repo_url: {repo_url}"
                        "If the hash is new, try pulling the repo."
                    )
                )

    @staticmethod
    def get_default_branch_name(repo_path: str, repo_url: str) -> str:
        # Even though the default branch is only a notion in GitHub or
        # similar systems, we will consinder the default branch
        # to be the name of the branch that is the HEAD of the repo.
        # This means that it should work for ANY repo with a remote.

        repo = git.Repo(repo_path)

        # Only works for remotes!
        for remote in repo.remotes.origin.refs:
            if remote.name.endswith("/HEAD"):
                # return the name of this branch.  it will be prefixed with 'origin/', so remove the origin/
                return remote.ref.name.replace("origin/", "")
        raise (
            ValueError(
                f"Failed to find default branch in repo_path: {repo_path}\n  * repo_url: {repo_url}"
            )
        )

    @staticmethod
    def validate_git_branch_name(repo_path: str, repo_url: str, name: str) -> bool:
        # Get a list of all branches
        repo = git.Repo(repo_path)

        all_branches = [branch.name for branch in repo.refs]
        # remove "origin/" from the beginning of each branch name
        all_branches = [branch.replace("origin/", "") for branch in all_branches]

        if name in all_branches:
            return True

        else:
            if ALWAYS_PULL:
                raise (
                    ValueError(
                        f"branch '{name}' not found in repo located at:\n  * repo_path: {repo_path}\n  * repo_url: {repo_url}"
                    )
                )
            else:
                raise (
                    ValueError(
                        f"branch '{name}' not found in repo located at:\n  * repo_path: {repo_path}\n  * repo_url: {repo_url}"
                        "If the branch is new, try pulling the repo."
                    )
                )

    @staticmethod
    def validate_git_pull_request(repo_path: str, pr_number: int) -> str:
        # Get a list of all branches
        repo = git.Repo(repo_path)
        # List of all remotes that match this format.  If the PR exists, we
        # should find exactly one in the format SHA_HASH\tpull/pr_number/head
        pr_and_hash = repo.git.ls_remote("origin", f"pull/{pr_number}/head")

        if len(pr_and_hash) == 0:
            raise (
                ValueError(
                    f"pr_number {pr_number} not found in Remote '{repo.remote().url}'"
                )
            )

        pr_and_hash_lines = pr_and_hash.split("\n")
        if len(pr_and_hash_lines) > 1:
            raise (
                ValueError(
                    f"Somehow, more than 1 PR was found with pr_number {pr_number}:\n{pr_and_hash}\nThis should not happen."
                )
            )

        if pr_and_hash_lines[0].count("\t") == 1:
            hash, _ = pr_and_hash_lines[0].split("\t")
            return hash
        else:
            raise (
                ValueError(
                    f"Expected PR Format:\nCOMMIT_HASH\tpull/{pr_number}/head\nbut got\n{pr_and_hash_lines[0]}"
                )
            )

        return hash

    @staticmethod
    def verify_file_exists(
        file_path: str, verbose_print=False, timeout_seconds: int = 10
    ) -> None:
        try:
            if pathlib.Path(file_path).is_file():
                # This is a file and we know it exists
                return None
        except Exception as e:
            print(f"Could not copy local file {file_path} the file because {str(e)}")

        # Try to make a head request to verify existence of the file
        try:
            req = requests.head(
                file_path, timeout=timeout_seconds, verify=True, allow_redirects=True
            )
            if req.status_code > 400:
                raise (Exception(f"Return code={req.status_code}"))
        except Exception as e:
            raise (Exception(f"HTTP Resolution Failed: {str(e)}"))

    @staticmethod
    def copy_local_file(
        file_path: str,
        destination_file: str,
        overwrite_file: bool = True,
        verbose_print: bool = False,
    ):
        sourcePath = pathlib.Path(file_path)
        destPath = pathlib.Path(destination_file)
        if verbose_print:
            print(
                f"Copying [{sourcePath}] to [{destPath}]...",
                end="",
                flush=True,
            )
        try:
            # generates an exception only if the copyfile fails.
            # if we try this with a URL, it won't be found as a file and no
            # exception will be generated
            if sourcePath.is_file():
                if destPath.is_file():
                    if overwrite_file and not sourcePath.samefile(destPath):
                        shutil.copyfile(sourcePath, destPath)
                    else:
                        # Don't do anything, don't overwrite the file
                        pass
                elif destPath.exists():
                    raise (
                        Exception(
                            f"[{destPath}] exists, but it is not a file.  It cannot be overwritten."
                        )
                    )
                else:
                    shutil.copyfile(sourcePath, destPath)
            else:
                raise (Exception(f"[{sourcePath}] does not exist"))
        except Exception as e:
            raise (
                Exception(
                    f"Error: Could not copy local file [{sourcePath}] to [{destPath}]: [{str(e)}]"
                )
            )
        if verbose_print:
            print("Done")

    @staticmethod
    def download_file_from_http(
        file_path: str,
        destination_file: str,
        input_pbar: Union[tqdm.tqdm, None] = None,
        overwrite_file: bool = False,
    ):
        global TOTAL_BYTES
        sourcePath = pathlib.Path(file_path)
        destinationPath = pathlib.Path(destination_file)

        if input_pbar is None:
            pbar = tqdm.tqdm(
                total=100,
                desc="Downloading File",
                unit="B",
                unit_scale=True,
                bar_format=f"Downloading {sourcePath.name}".ljust(80)
                + "{percentage:3.0f}%[{bar:20}]"
                + "[{n_fmt}/{total_fmt} | ETA: {remaining}]",
            )
        else:
            pbar = input_pbar
            pbar.bar_format = (
                f"Downloading {sourcePath.name}".ljust(80)
                + "{percentage:3.0f}%[{bar:20}]"
                + "[{n_fmt}/{total_fmt} | ETA: {remaining}]"
            )
            pbar.unit = "B"
            pbar.unit_scale = True

            pbar.reset()

        if destinationPath.is_file() and overwrite_file is False:
            pbar.bar_format = (
                f"Downloading {sourcePath.name}".ljust(80)
                + "{percentage:3.0f}%[{bar:20}]"
                + "[PREVIOUSLY CACHED]"
            )
            pbar.update(100)
            if input_pbar is None:
                pbar.close()
            return
        elif destinationPath.is_file() and overwrite_file is True:
            # Overwrite the file
            pass
        elif destinationPath.exists():
            # The path exists but it is not a file.  This is an issue
            # regardless of whether or not overwrite_file is enabled

            raise (
                Exception(
                    f"[{destinationPath}] already exists, but it is not a file. We cannot overwrite it."
                )
            )

        try:
            default_timer()
            bytes_written = 0
            file_to_download = requests.get(file_path, stream=True)
            file_to_download.raise_for_status()
            content_length = int(file_to_download.headers["Content-length"])

            chunk_size = max(1024 * 1024, ceil(content_length / 100))
            pbar.total = content_length
            pbar.reset()

            pbar.bar_format = (
                f"Downloading {sourcePath.name}".ljust(80)
                + "{percentage:3.0f}%[{bar:20}]"
                + "[{n_fmt}/{total_fmt} | ETA: {remaining}]"
            )

            # pbar.update()

            with destinationPath.open("wb") as output:
                for piece in file_to_download.iter_content(chunk_size=chunk_size):
                    bytes_written += output.write(piece)
                    pbar.update(len(piece))

            TOTAL_BYTES += bytes_written

        except requests.exceptions.ConnectionError as e:
            raise (
                Exception(
                    f"Error: Could not download file [{file_path}] to [{destinationPath}] (Unable to connect to server. Are you sure the server exists and you have connectivity to it?): [{str(e)}]"
                )
            )

        except requests.exceptions.HTTPError as e:
            raise (
                Exception(
                    f"Error: Could not download file [{file_path}] to [{destinationPath}] (The file was probably not found on the server): [{str(e)}]"
                )
            )
        except requests.exceptions.Timeout as e:
            raise (
                Exception(
                    f"Error: Could not download file [{file_path}] to [{destinationPath}] (Timeout getting file): [{str(e)}]"
                )
            )
        except Exception as e:
            raise (
                Exception(
                    f"Error: Could not download file [{file_path}] to [{destinationPath}] (Unknown Reason): [{str(e)}]"
                )
            )
        finally:
            if input_pbar is None:
                pbar.close()
            # Otherwise, don't close it because we will keep using it

        pbar.reset()
        return

    # taken from attack_range
    @staticmethod
    def get_random_password(
        password_min_length: int = 16, password_max_length: int = 26
    ) -> str:
        random_source = string.ascii_letters + string.digits
        password = random.choice(string.ascii_lowercase)
        password += random.choice(string.ascii_uppercase)
        password += random.choice(string.digits)

        for i in range(random.randrange(password_min_length, password_max_length)):
            password += random.choice(random_source)

        password_list = list(password)
        random.SystemRandom().shuffle(password_list)
        password = "".join(password_list)
        return password

    @staticmethod
    def warning_print(
        msg: str, prefix: str = "MESSAGE TO CONTENTCTL DEV", suppress=False
    ):
        if not suppress:
            print(f"{prefix}: {msg}")

    @staticmethod
    def getFixedWidth(num: float, decimal_places: int) -> str:
        fstring = "{:." + str(decimal_places) + "f}"
        return fstring.format(num)

    @staticmethod
    def getPercent(numerator: float, denominator: float, decimal_places: int) -> str:
        if denominator == 0:
            return "UKNOWN"
        ratio = numerator / denominator
        percent = ratio * 100
        return Utils.getFixedWidth(percent, decimal_places) + "%"
<<<<<<< HEAD
        return Utils.getFixedWidth(percent, decimal_places) + "%"
=======

    @staticmethod
    def get_logger(
        name: str, log_level: int, log_path: str, enable_logging: bool
    ) -> logging.Logger:
        """
        Gets a logger instance for the given name; logger is configured if not already configured.
        The NullHandler is used to suppress loggging when running in production so as not to
        conflict w/ contentctl's larger pbar-based logging. The StreamHandler is enabled by setting
        enable_logging to True (useful for debugging/testing locally)

        :param name: the logger name
        :type name: str
        :param log_level: the logging level (e.g. `logging.Debug`)
        :type log_level: int
        :param log_path: the path for the log file
        :type log_path: str
        :param enable_logging: a flag indicating whether logging should be redirected from null to
            the stream handler
        :type enable_logging: bool

        :return: a logger
        :rtype: :class:`logging.Logger`
        """
        # get logger for module
        logger = logging.getLogger(name)

        # set propagate to False if not already set as such (needed to that we do not flow up to any
        # root loggers)
        if logger.propagate:
            logger.propagate = False

        # if logger has no handlers, it needs to be configured for the first time
        if not logger.hasHandlers():
            # set level
            logger.setLevel(log_level)

            # if logging enabled, use a StreamHandler; else, use the NullHandler to suppress logging
            handler: logging.Handler
            if enable_logging:
                handler = logging.FileHandler(log_path)
            else:
                handler = logging.NullHandler()

            # Format our output
            formatter = logging.Formatter(
                "%(asctime)s - %(levelname)s:%(name)s - %(message)s"
            )
            handler.setFormatter(formatter)

            # Set handler level and add to logger
            handler.setLevel(log_level)
            logger.addHandler(handler)

        return logger
>>>>>>> 7b56321c
<|MERGE_RESOLUTION|>--- conflicted
+++ resolved
@@ -1,15 +1,11 @@
+import logging
 import pathlib
 import random
 import shutil
 import string
 from math import ceil
 from timeit import default_timer
-<<<<<<< HEAD
 from typing import TYPE_CHECKING, Tuple, Union
-=======
-import pathlib
-import logging
->>>>>>> 7b56321c
 
 import git
 import requests
@@ -17,7 +13,6 @@
 
 if TYPE_CHECKING:
     from contentctl.objects.security_content_object import SecurityContentObject
-
 from contentctl.objects.security_content_object import SecurityContentObject
 
 TOTAL_BYTES = 0
@@ -489,9 +484,6 @@
         ratio = numerator / denominator
         percent = ratio * 100
         return Utils.getFixedWidth(percent, decimal_places) + "%"
-<<<<<<< HEAD
-        return Utils.getFixedWidth(percent, decimal_places) + "%"
-=======
 
     @staticmethod
     def get_logger(
@@ -546,5 +538,4 @@
             handler.setLevel(log_level)
             logger.addHandler(handler)
 
-        return logger
->>>>>>> 7b56321c
+        return logger