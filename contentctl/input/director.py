--- conflicted
+++ resolved
@@ -29,11 +29,11 @@
 
 @dataclass
 class DirectorOutputDto:
-<<<<<<< HEAD
-    # Atomic Tests are first because parsing them
+    # Atomic Tests are first because parsing them 
     # is far quicker than attack_enrichment
-    atomic_tests: Union[list[AtomicTest], None]
+    atomic_tests: Union[list[AtomicTest],None]
     attack_enrichment: AttackEnrichment
+    cve_enrichment: CveEnrichment
     detections: list[Detection]
     stories: list[Story]
     baselines: list[Baseline]
@@ -43,7 +43,6 @@
     lookups: list[Lookup]
     deployments: list[Deployment]
     ssa_detections: list[SSADetection]
-    # cve_enrichment: CveEnrichment
 
     name_to_content_map: dict[str, SecurityContentObject] = field(default_factory=dict)
     uuid_to_content_map: dict[UUID, SecurityContentObject] = field(default_factory=dict)
@@ -87,27 +86,6 @@
             self.ssa_detections.append(content)
         else:
              raise Exception(f"Unknown security content type: {type(content)}")
-=======
-     # Atomic Tests are first because parsing them 
-     # is far quicker than attack_enrichment
-     atomic_tests: Union[list[AtomicTest],None]
-     attack_enrichment: AttackEnrichment
-     cve_enrichment: CveEnrichment
-     detections: list[Detection]
-     stories: list[Story]
-     baselines: list[Baseline]
-     investigations: list[Investigation]
-     playbooks: list[Playbook]
-     macros: list[Macro]
-     lookups: list[Lookup]
-     deployments: list[Deployment]
-     ssa_detections: list[SSADetection]
-     
-
-     name_to_content_map: dict[str, SecurityContentObject] = field(default_factory=dict)
-     uuid_to_content_map: dict[UUID, SecurityContentObject] = field(default_factory=dict)
-     
->>>>>>> 05f4db9f
 
 
         self.name_to_content_map[content_name] = content
