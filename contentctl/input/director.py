import os
import sys
from typing import Union
from dataclasses import dataclass, field
from pydantic import ValidationError
from uuid import UUID
from contentctl.input.yml_reader import YmlReader


from contentctl.objects.detection import Detection
from contentctl.objects.story import Story

from contentctl.objects.enums import SecurityContentProduct
from contentctl.objects.baseline import Baseline
from contentctl.objects.investigation import Investigation
from contentctl.objects.playbook import Playbook
from contentctl.objects.deployment import Deployment
from contentctl.objects.macro import Macro
from contentctl.objects.lookup import Lookup
from contentctl.objects.ssa_detection import SSADetection
from contentctl.objects.atomic import AtomicTest
from contentctl.objects.dashboard import Dashboard
from contentctl.objects.security_content_object import SecurityContentObject

from contentctl.enrichments.attack_enrichment import AttackEnrichment
from contentctl.enrichments.cve_enrichment import CveEnrichment

from contentctl.objects.config import validate


@dataclass
class DirectorOutputDto:
<<<<<<< HEAD
     # Atomic Tests are first because parsing them 
     # is far quicker than attack_enrichment
     atomic_tests: Union[list[AtomicTest],None]
     attack_enrichment: AttackEnrichment
     detections: list[Detection]
     stories: list[Story]
     baselines: list[Baseline]
     investigations: list[Investigation]
     playbooks: list[Playbook]
     macros: list[Macro]
     lookups: list[Lookup]
     deployments: list[Deployment]
     dashboards: list[Dashboard]
     ssa_detections: list[SSADetection]
     #cve_enrichment: CveEnrichment

     name_to_content_map: dict[str, SecurityContentObject] = field(default_factory=dict)
     uuid_to_content_map: dict[UUID, SecurityContentObject] = field(default_factory=dict)
     
=======
    # Atomic Tests are first because parsing them 
    # is far quicker than attack_enrichment
    atomic_tests: Union[list[AtomicTest],None]
    attack_enrichment: AttackEnrichment
    cve_enrichment: CveEnrichment
    detections: list[Detection]
    stories: list[Story]
    baselines: list[Baseline]
    investigations: list[Investigation]
    playbooks: list[Playbook]
    macros: list[Macro]
    lookups: list[Lookup]
    deployments: list[Deployment]
    ssa_detections: list[SSADetection]

    name_to_content_map: dict[str, SecurityContentObject] = field(default_factory=dict)
    uuid_to_content_map: dict[UUID, SecurityContentObject] = field(default_factory=dict)

    def addContentToDictMappings(self, content: SecurityContentObject):
        content_name = content.name
        if isinstance(content, SSADetection):
            # Since SSA detections may have the same name as ESCU detection,
            # for this function we prepend 'SSA ' to the name.
            content_name = f"SSA {content_name}"
        if content_name in self.name_to_content_map:
            raise ValueError(
                f"Duplicate name '{content_name}' with paths:\n"
                f" - {content.file_path}\n"
                f" - {self.name_to_content_map[content_name].file_path}"
            )
        elif content.id in self.uuid_to_content_map:
            raise ValueError(
                f"Duplicate id '{content.id}' with paths:\n"
                f" - {content.file_path}\n"
                f" - {self.name_to_content_map[content_name].file_path}"
            )

        if isinstance(content, Lookup):
            self.lookups.append(content)
        elif isinstance(content, Macro):
            self.macros.append(content)
        elif isinstance(content, Deployment):
            self.deployments.append(content)
        elif isinstance(content, Playbook):
            self.playbooks.append(content)
        elif isinstance(content, Baseline):
            self.baselines.append(content)
        elif isinstance(content, Investigation):
            self.investigations.append(content)
        elif isinstance(content, Story):
            self.stories.append(content)
        elif isinstance(content, Detection):
            self.detections.append(content)
        elif isinstance(content, SSADetection):
            self.ssa_detections.append(content)
        else:
             raise Exception(f"Unknown security content type: {type(content)}")
>>>>>>> 904ed464


        self.name_to_content_map[content_name] = content
        self.uuid_to_content_map[content.id] = content


from contentctl.input.ssa_detection_builder import SSADetectionBuilder
from contentctl.objects.enums import SecurityContentType

from contentctl.objects.enums import DetectionStatus 
from contentctl.helper.utils import Utils


class Director():
    input_dto: validate
    output_dto: DirectorOutputDto
    ssa_detection_builder: SSADetectionBuilder
    


    def __init__(self, output_dto: DirectorOutputDto) -> None:
        self.output_dto = output_dto
        self.ssa_detection_builder = SSADetectionBuilder()
        
    def execute(self, input_dto: validate) -> None:
        self.input_dto = input_dto

        
        self.createSecurityContent(SecurityContentType.deployments)
        self.createSecurityContent(SecurityContentType.lookups)
        self.createSecurityContent(SecurityContentType.macros)
        self.createSecurityContent(SecurityContentType.stories)
        self.createSecurityContent(SecurityContentType.baselines)
        self.createSecurityContent(SecurityContentType.investigations)
        self.createSecurityContent(SecurityContentType.playbooks)
        self.createSecurityContent(SecurityContentType.detections)
        self.createSecurityContent(SecurityContentType.dashboards)

        self.createSecurityContent(SecurityContentType.ssa_detections)
        

    def createSecurityContent(self, contentType: SecurityContentType) -> None:
        if contentType == SecurityContentType.ssa_detections:
            files = Utils.get_all_yml_files_from_directory(os.path.join(self.input_dto.path, 'ssa_detections'))
            security_content_files = [f for f in files if f.name.startswith('ssa___')]
            
        elif contentType in [SecurityContentType.deployments, 
                             SecurityContentType.lookups, 
                             SecurityContentType.macros, 
                             SecurityContentType.stories,
                             SecurityContentType.baselines,
                             SecurityContentType.investigations,
                             SecurityContentType.playbooks,
                             SecurityContentType.detections,
                             SecurityContentType.dashboards,]:
            files = Utils.get_all_yml_files_from_directory(os.path.join(self.input_dto.path, str(contentType.name)))
            security_content_files = [f for f in files if not f.name.startswith('ssa___')]
        else:
             raise(Exception(f"Cannot createSecurityContent for unknown product."))

        validation_errors = []
                
        already_ran = False
        progress_percent = 0
        
        for index,file in enumerate(security_content_files):
            progress_percent = ((index+1)/len(security_content_files)) * 100
            try:
                type_string = contentType.name.upper()
                modelDict = YmlReader.load_file(file)

                if contentType == SecurityContentType.lookups:
                        lookup = Lookup.model_validate(modelDict,context={"output_dto":self.output_dto, "config":self.input_dto})
                        self.output_dto.addContentToDictMappings(lookup)
                
                elif contentType == SecurityContentType.macros:
                        macro = Macro.model_validate(modelDict,context={"output_dto":self.output_dto})
                        self.output_dto.addContentToDictMappings(macro)
                
                elif contentType == SecurityContentType.deployments:
                        deployment = Deployment.model_validate(modelDict,context={"output_dto":self.output_dto})
                        self.output_dto.addContentToDictMappings(deployment)
                
                elif contentType == SecurityContentType.playbooks:
                        playbook = Playbook.model_validate(modelDict,context={"output_dto":self.output_dto})
                        self.output_dto.addContentToDictMappings(playbook)                  
                
                elif contentType == SecurityContentType.baselines:
                        baseline = Baseline.model_validate(modelDict,context={"output_dto":self.output_dto})
                        self.output_dto.addContentToDictMappings(baseline)
                
                elif contentType == SecurityContentType.investigations:
                        investigation = Investigation.model_validate(modelDict,context={"output_dto":self.output_dto})
                        self.output_dto.addContentToDictMappings(investigation)

                elif contentType == SecurityContentType.stories:
                        story = Story.model_validate(modelDict,context={"output_dto":self.output_dto})
                        self.output_dto.addContentToDictMappings(story)
            
                elif contentType == SecurityContentType.detections:
<<<<<<< HEAD
                        detection = Detection.model_validate(modelDict,context={"output_dto":self.output_dto})
                        self.output_dto.detections.append(detection)
                        self.addContentToDictMappings(detection)
                
                elif contentType == SecurityContentType.dashboards:
                        dashboard = Dashboard.model_validate(modelDict,context={"output_dto":self.output_dto})
                        self.output_dto.dashboards.append(dashboard)
                        self.addContentToDictMappings(dashboard)
=======
                        detection = Detection.model_validate(modelDict,context={"output_dto":self.output_dto, "app":self.input_dto.app})
                        self.output_dto.addContentToDictMappings(detection)
>>>>>>> 904ed464

                elif contentType == SecurityContentType.ssa_detections:
                        self.constructSSADetection(self.ssa_detection_builder, self.output_dto,str(file))
                        ssa_detection = self.ssa_detection_builder.getObject()
                        if ssa_detection.status in [DetectionStatus.production.value, DetectionStatus.validation.value]:
                            self.output_dto.addContentToDictMappings(ssa_detection)

                else:
                        raise Exception(f"Unsupported type: [{contentType}]")
                
                if (sys.stdout.isatty() and sys.stdin.isatty() and sys.stderr.isatty()) or not already_ran:
                        already_ran = True
                        print(f"\r{f'{type_string} Progress'.rjust(23)}: [{progress_percent:3.0f}%]...", end="", flush=True)
            
            except (ValidationError, ValueError) as e:
                relative_path = file.absolute().relative_to(self.input_dto.path.absolute())
                validation_errors.append((relative_path,e))
                

        print(f"\r{f'{contentType.name.upper()} Progress'.rjust(23)}: [{progress_percent:3.0f}%]...", end="", flush=True)
        print("Done!")

        if len(validation_errors) > 0:
            errors_string = '\n\n'.join([f"File: {e_tuple[0]}\nError: {str(e_tuple[1])}" for e_tuple in validation_errors])
            #print(f"The following {len(validation_errors)} error(s) were found during validation:\n\n{errors_string}\n\nVALIDATION FAILED")
            # We quit after validation a single type/group of content because it can cause significant cascading errors in subsequent
            # types of content (since they may import or otherwise use it)
            raise Exception(f"The following {len(validation_errors)} error(s) were found during validation:\n\n{errors_string}\n\nVALIDATION FAILED")


    
    

    def constructSSADetection(self, builder: SSADetectionBuilder, directorOutput:DirectorOutputDto, file_path: str) -> None:
        builder.reset()
        builder.setObject(file_path,self.output_dto)
        builder.addMitreAttackEnrichmentNew(directorOutput.attack_enrichment)
        builder.addKillChainPhase()
        builder.addCIS()
        builder.addNist()
        builder.addAnnotations()
        builder.addMappings()
        builder.addUnitTest()
        builder.addRBA()<|MERGE_RESOLUTION|>--- conflicted
+++ resolved
@@ -30,27 +30,6 @@
 
 @dataclass
 class DirectorOutputDto:
-<<<<<<< HEAD
-     # Atomic Tests are first because parsing them 
-     # is far quicker than attack_enrichment
-     atomic_tests: Union[list[AtomicTest],None]
-     attack_enrichment: AttackEnrichment
-     detections: list[Detection]
-     stories: list[Story]
-     baselines: list[Baseline]
-     investigations: list[Investigation]
-     playbooks: list[Playbook]
-     macros: list[Macro]
-     lookups: list[Lookup]
-     deployments: list[Deployment]
-     dashboards: list[Dashboard]
-     ssa_detections: list[SSADetection]
-     #cve_enrichment: CveEnrichment
-
-     name_to_content_map: dict[str, SecurityContentObject] = field(default_factory=dict)
-     uuid_to_content_map: dict[UUID, SecurityContentObject] = field(default_factory=dict)
-     
-=======
     # Atomic Tests are first because parsing them 
     # is far quicker than attack_enrichment
     atomic_tests: Union[list[AtomicTest],None]
@@ -64,7 +43,9 @@
     macros: list[Macro]
     lookups: list[Lookup]
     deployments: list[Deployment]
+    dashboards: list[Dashboard]
     ssa_detections: list[SSADetection]
+
 
     name_to_content_map: dict[str, SecurityContentObject] = field(default_factory=dict)
     uuid_to_content_map: dict[UUID, SecurityContentObject] = field(default_factory=dict)
@@ -108,7 +89,6 @@
             self.ssa_detections.append(content)
         else:
              raise Exception(f"Unknown security content type: {type(content)}")
->>>>>>> 904ed464
 
 
         self.name_to_content_map[content_name] = content
@@ -209,19 +189,15 @@
                         self.output_dto.addContentToDictMappings(story)
             
                 elif contentType == SecurityContentType.detections:
-<<<<<<< HEAD
-                        detection = Detection.model_validate(modelDict,context={"output_dto":self.output_dto})
-                        self.output_dto.detections.append(detection)
-                        self.addContentToDictMappings(detection)
+
+                        detection = Detection.model_validate(modelDict,context={"output_dto":self.output_dto, "app":self.input_dto.app})
+                        self.output_dto.addContentToDictMappings(detection)
                 
                 elif contentType == SecurityContentType.dashboards:
                         dashboard = Dashboard.model_validate(modelDict,context={"output_dto":self.output_dto})
                         self.output_dto.dashboards.append(dashboard)
-                        self.addContentToDictMappings(dashboard)
-=======
-                        detection = Detection.model_validate(modelDict,context={"output_dto":self.output_dto, "app":self.input_dto.app})
-                        self.output_dto.addContentToDictMappings(detection)
->>>>>>> 904ed464
+                        self.output_dto.addContentToDictMappings(dashboard)
+
 
                 elif contentType == SecurityContentType.ssa_detections:
                         self.constructSSADetection(self.ssa_detection_builder, self.output_dto,str(file))
