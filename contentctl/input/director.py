import os
import sys
from dataclasses import dataclass, field
from pathlib import Path
from uuid import UUID

from pydantic import ValidationError

from contentctl.enrichments.attack_enrichment import AttackEnrichment
from contentctl.enrichments.cve_enrichment import CveEnrichment
from contentctl.helper.utils import Utils
from contentctl.input.yml_reader import YmlReader
from contentctl.objects.atomic import AtomicEnrichment
from contentctl.objects.baseline import Baseline
from contentctl.objects.config import validate
from contentctl.objects.dashboard import Dashboard
from contentctl.objects.data_source import DataSource
from contentctl.objects.deployment import Deployment
from contentctl.objects.detection import Detection
from contentctl.objects.enums import SecurityContentType
from contentctl.objects.investigation import Investigation
from contentctl.objects.lookup import Lookup, LookupAdapter
from contentctl.objects.macro import Macro
from contentctl.objects.playbook import Playbook
from contentctl.objects.security_content_object import SecurityContentObject
from contentctl.objects.story import Story


@dataclass
class DirectorOutputDto:
    # Atomic Tests are first because parsing them
    # is far quicker than attack_enrichment
    atomic_enrichment: AtomicEnrichment
    attack_enrichment: AttackEnrichment
    cve_enrichment: CveEnrichment
    detections: list[Detection]
    stories: list[Story]
    baselines: list[Baseline]
    investigations: list[Investigation]
    playbooks: list[Playbook]
    macros: list[Macro]
    lookups: list[Lookup]
    deployments: list[Deployment]
    dashboards: list[Dashboard]

    data_sources: list[DataSource]
    name_to_content_map: dict[str, SecurityContentObject] = field(default_factory=dict)
    uuid_to_content_map: dict[UUID, SecurityContentObject] = field(default_factory=dict)

    def addContentToDictMappings(self, content: SecurityContentObject):
        content_name = content.name

        if content_name in self.name_to_content_map:
            raise ValueError(
                f"Duplicate name '{content_name}' with paths:\n"
                f" - {content.file_path}\n"
                f" - {self.name_to_content_map[content_name].file_path}"
            )

        if content.id in self.uuid_to_content_map:
            raise ValueError(
                f"Duplicate id '{content.id}' with paths:\n"
                f" - {content.file_path}\n"
                f" - {self.uuid_to_content_map[content.id].file_path}"
            )

        if isinstance(content, Lookup):
            self.lookups.append(content)
        elif isinstance(content, Macro):
            self.macros.append(content)
        elif isinstance(content, Deployment):
            self.deployments.append(content)
        elif isinstance(content, Playbook):
            self.playbooks.append(content)
        elif isinstance(content, Baseline):
            self.baselines.append(content)
        elif isinstance(content, Investigation):
            self.investigations.append(content)
        elif isinstance(content, Story):
            self.stories.append(content)
        elif isinstance(content, Detection):
            self.detections.append(content)
        elif isinstance(content, Dashboard):
            self.dashboards.append(content)

        elif isinstance(content, DataSource):
            self.data_sources.append(content)
        else:
            raise Exception(f"Unknown security content type: {type(content)}")

        self.name_to_content_map[content_name] = content
        self.uuid_to_content_map[content.id] = content


class Director:
    input_dto: validate
    output_dto: DirectorOutputDto

    def __init__(self, output_dto: DirectorOutputDto) -> None:
        self.output_dto = output_dto

    def execute(self, input_dto: validate) -> None:
        self.input_dto = input_dto
        self.createSecurityContent(SecurityContentType.deployments)
        self.createSecurityContent(SecurityContentType.lookups)
        self.createSecurityContent(SecurityContentType.macros)
        self.createSecurityContent(SecurityContentType.stories)
        self.createSecurityContent(SecurityContentType.baselines)
        self.createSecurityContent(SecurityContentType.investigations)
        self.createSecurityContent(SecurityContentType.data_sources)
        self.createSecurityContent(SecurityContentType.playbooks)
        self.createSecurityContent(SecurityContentType.detections)
        self.createSecurityContent(SecurityContentType.dashboards)

<<<<<<< HEAD
        from contentctl.objects.abstract_security_content_objects.detection_abstract import \
            MISSING_SOURCES

        if len(MISSING_SOURCES) > 0:
            missing_sources_string = "\n 🟡 ".join(sorted(list(MISSING_SOURCES)))
            print(
                "WARNING: The following data_sources have been used in detections, but are not yet defined.\n"
                "This is not yet an error since not all data_sources have been defined, but will be convered to an error soon:\n 🟡 "
                f"{missing_sources_string}"
            )
        else:
            print("No missing data_sources!")

=======
>>>>>>> 7e59f18e
    def createSecurityContent(self, contentType: SecurityContentType) -> None:
        if contentType in [
            SecurityContentType.deployments,
            SecurityContentType.lookups,
            SecurityContentType.macros,
            SecurityContentType.stories,
            SecurityContentType.baselines,
            SecurityContentType.investigations,
            SecurityContentType.playbooks,
            SecurityContentType.detections,
            SecurityContentType.data_sources,
            SecurityContentType.dashboards,
        ]:
            files = Utils.get_all_yml_files_from_directory(
                os.path.join(self.input_dto.path, str(contentType.name))
            )
            security_content_files = [f for f in files]
        else:
            raise (
                Exception(
                    f"Cannot createSecurityContent for unknown product {contentType}."
                )
            )

        validation_errors: list[tuple[Path, ValueError]] = []

        already_ran = False
        progress_percent = 0

        for index, file in enumerate(security_content_files):
            progress_percent = ((index + 1) / len(security_content_files)) * 100
            try:
                type_string = contentType.name.upper()
                modelDict = YmlReader.load_file(file)

                if contentType == SecurityContentType.lookups:
                    lookup = LookupAdapter.validate_python(
                        modelDict,
                        context={
                            "output_dto": self.output_dto,
                            "config": self.input_dto,
                        },
                    )
                    # lookup = Lookup.model_validate(modelDict, context={"output_dto":self.output_dto, "config":self.input_dto})
                    self.output_dto.addContentToDictMappings(lookup)

                elif contentType == SecurityContentType.macros:
                    macro = Macro.model_validate(
                        modelDict, context={"output_dto": self.output_dto}
                    )
                    self.output_dto.addContentToDictMappings(macro)

                elif contentType == SecurityContentType.deployments:
                    deployment = Deployment.model_validate(
                        modelDict, context={"output_dto": self.output_dto}
                    )
                    self.output_dto.addContentToDictMappings(deployment)

                elif contentType == SecurityContentType.playbooks:
                    playbook = Playbook.model_validate(
                        modelDict, context={"output_dto": self.output_dto}
                    )
                    self.output_dto.addContentToDictMappings(playbook)

                elif contentType == SecurityContentType.baselines:
                    baseline = Baseline.model_validate(
                        modelDict, context={"output_dto": self.output_dto}
                    )
                    self.output_dto.addContentToDictMappings(baseline)

                elif contentType == SecurityContentType.investigations:
                    investigation = Investigation.model_validate(
                        modelDict, context={"output_dto": self.output_dto}
                    )
                    self.output_dto.addContentToDictMappings(investigation)

                elif contentType == SecurityContentType.stories:
                    story = Story.model_validate(
                        modelDict, context={"output_dto": self.output_dto}
                    )
                    self.output_dto.addContentToDictMappings(story)

                elif contentType == SecurityContentType.detections:
                    detection = Detection.model_validate(
                        modelDict,
                        context={
                            "output_dto": self.output_dto,
                            "app": self.input_dto.app,
                        },
                    )
                    self.output_dto.addContentToDictMappings(detection)

                elif contentType == SecurityContentType.dashboards:
                    dashboard = Dashboard.model_validate(
                        modelDict, context={"output_dto": self.output_dto}
                    )
                    self.output_dto.addContentToDictMappings(dashboard)

                elif contentType == SecurityContentType.data_sources:
                    data_source = DataSource.model_validate(
                        modelDict, context={"output_dto": self.output_dto}
                    )
                    self.output_dto.addContentToDictMappings(data_source)

                else:
                    raise Exception(f"Unsupported type: [{contentType}]")

                if (
                    sys.stdout.isatty() and sys.stdin.isatty() and sys.stderr.isatty()
                ) or not already_ran:
                    already_ran = True
                    print(
                        f"\r{f'{type_string} Progress'.rjust(23)}: [{progress_percent:3.0f}%]...",
                        end="",
                        flush=True,
                    )

            except (ValidationError, ValueError) as e:
                relative_path = file.absolute().relative_to(
                    self.input_dto.path.absolute()
                )
                validation_errors.append((relative_path, e))

        print(
            f"\r{f'{contentType.name.upper()} Progress'.rjust(23)}: [{progress_percent:3.0f}%]...",
            end="",
            flush=True,
        )
        print("Done!")

        if len(validation_errors) > 0:
            errors_string = "\n\n".join(
                [
                    f"File: {e_tuple[0]}\nError: {str(e_tuple[1])}"
                    for e_tuple in validation_errors
                ]
            )
            # print(f"The following {len(validation_errors)} error(s) were found during validation:\n\n{errors_string}\n\nVALIDATION FAILED")
            # We quit after validation a single type/group of content because it can cause significant cascading errors in subsequent
            # types of content (since they may import or otherwise use it)
            raise Exception(
                f"The following {len(validation_errors)} error(s) were found during validation:\n\n{errors_string}\n\nVALIDATION FAILED"
            )<|MERGE_RESOLUTION|>--- conflicted
+++ resolved
@@ -112,22 +112,6 @@
         self.createSecurityContent(SecurityContentType.detections)
         self.createSecurityContent(SecurityContentType.dashboards)
 
-<<<<<<< HEAD
-        from contentctl.objects.abstract_security_content_objects.detection_abstract import \
-            MISSING_SOURCES
-
-        if len(MISSING_SOURCES) > 0:
-            missing_sources_string = "\n 🟡 ".join(sorted(list(MISSING_SOURCES)))
-            print(
-                "WARNING: The following data_sources have been used in detections, but are not yet defined.\n"
-                "This is not yet an error since not all data_sources have been defined, but will be convered to an error soon:\n 🟡 "
-                f"{missing_sources_string}"
-            )
-        else:
-            print("No missing data_sources!")
-
-=======
->>>>>>> 7e59f18e
     def createSecurityContent(self, contentType: SecurityContentType) -> None:
         if contentType in [
             SecurityContentType.deployments,
