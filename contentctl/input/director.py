--- conflicted
+++ resolved
@@ -271,44 +271,10 @@
                     content: SecurityContentObject = (  # type: ignore
                         contentType.validate_python(modelDict, context=context)  # type:ignore
                     )
-<<<<<<< HEAD
-                    self.output_dto.addContentToDictMappings(investigation)
-
-                elif contentType == SecurityContentType.stories:
-                    story = Story.model_validate(
-                        modelDict, context={"output_dto": self.output_dto}
-                    )
-                    self.output_dto.addContentToDictMappings(story)
-
-                elif contentType == SecurityContentType.detections:
-                    detection = Detection.model_validate(
-                        modelDict,
-                        context={
-                            "output_dto": self.output_dto,
-                            "app": self.input_dto.app,
-                            "config": self.input_dto,
-                        },
-                    )
-                    self.output_dto.addContentToDictMappings(detection)
-
-                elif contentType == SecurityContentType.dashboards:
-                    dashboard = Dashboard.model_validate(
-                        modelDict, context={"output_dto": self.output_dto}
-                    )
-                    self.output_dto.addContentToDictMappings(dashboard)
-
-                elif contentType == SecurityContentType.data_sources:
-                    data_source = DataSource.model_validate(
-                        modelDict, context={"output_dto": self.output_dto}
-                    )
-                    self.output_dto.addContentToDictMappings(data_source)
-
-=======
                     if not isinstance(content, SecurityContentObject):
                         raise Exception(
                             f"Expected lookup to be a SecurityContentObject (CSVLookup, KVStoreLookup, or MLModel), but it was actually: {type(content)}"  # type: ignore
                         )
->>>>>>> aceb70eb
                 else:
                     raise Exception(f"Unknown contentType in Director: {contentType}")
 
