--- conflicted
+++ resolved
@@ -3,41 +3,22 @@
 from pathlib import Path
 from uuid import UUID
 
-<<<<<<< HEAD
-from pydantic import ValidationError
-=======
 from pydantic import TypeAdapter, ValidationError
->>>>>>> d78668d7
 
 from contentctl.enrichments.attack_enrichment import AttackEnrichment
 from contentctl.enrichments.cve_enrichment import CveEnrichment
 from contentctl.helper.utils import Utils
 from contentctl.input.yml_reader import YmlReader
-<<<<<<< HEAD
-from contentctl.objects.atomic import AtomicEnrichment
-from contentctl.objects.baseline import Baseline
-from contentctl.objects.config import validate
-=======
 from contentctl.objects.abstract_security_content_objects.security_content_object_abstract import (
     DeprecationDocumentationFile,
 )
 from contentctl.objects.atomic import AtomicEnrichment
 from contentctl.objects.baseline import Baseline
 from contentctl.objects.config import CustomApp, validate
->>>>>>> d78668d7
 from contentctl.objects.dashboard import Dashboard
 from contentctl.objects.data_source import DataSource
 from contentctl.objects.deployment import Deployment
 from contentctl.objects.detection import Detection
-<<<<<<< HEAD
-from contentctl.objects.enums import SecurityContentType
-from contentctl.objects.investigation import Investigation
-from contentctl.objects.lookup import Lookup, LookupAdapter
-from contentctl.objects.macro import Macro
-from contentctl.objects.playbook import Playbook
-from contentctl.objects.security_content_object import SecurityContentObject
-from contentctl.objects.story import Story
-=======
 from contentctl.objects.investigation import Investigation
 from contentctl.objects.lookup import (
     CSVLookup,
@@ -56,7 +37,6 @@
 from contentctl.objects.security_content_object import SecurityContentObject
 from contentctl.objects.story import Story
 from contentctl.output.runtime_csv_writer import RuntimeCsvWriter
->>>>>>> d78668d7
 
 
 @dataclass
@@ -365,11 +345,10 @@
                             print(
                                 f"      {Colors.MAGENTA}{Colors.ARROW} Invalid Value for {err.get('loc', [''])[0]}{Colors.END}"
                             )
-                            if "permitted values:" in error_msg:
-                                options = error_msg.split("permitted values:")[
-                                    -1
-                                ].strip()
-                                print(f"        Valid options: {options}")
+                            if err.get("ctx", {}).get("expected", None) is not None:
+                                print(
+                                    f"        Valid options: {err.get('ctx', {}).get('expected', None)}"
+                                )
                         elif "Extra inputs" in error_msg:
                             print(
                                 f"      {Colors.BLUE}❌ Unexpected Field: {err.get('loc', [''])[0]}{Colors.END}"
@@ -408,5 +387,5 @@
 
         # Success case
         print(
-            f"\r{f'{contentType.name.upper()} Progress'.rjust(23)}: [{progress_percent:3.0f}%]... {Colors.GREEN}{Colors.CHECK_MARK} Done!{Colors.END}"
+            f"\r{f'{contentCartegoryName} Progress'.rjust(23)}: [{progress_percent:3.0f}%]... {Colors.GREEN}{Colors.CHECK_MARK} Done!{Colors.END}"
         )