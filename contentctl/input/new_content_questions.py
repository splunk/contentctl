class NewContentQuestions:

    @classmethod
    def get_questions_detection(self) -> list:
        questions = [
            {
                "type": "text",
                "message": "enter detection name",
                "name": "detection_name",
                "default": "Powershell Encoded Command",
            },
            {
<<<<<<< HEAD
                "type": "select",
                "message": "what kind of detection is this",
                "name": "detection_kind",
                "choices": ["endpoint", "cloud", "application", "network", "web"],
                "default": "endpoint",
=======
                'type': 'select',
                'message': 'what kind of detection is this',
                'name': 'detection_kind',
                'choices': [
                    'endpoint',
                    'cloud',
                    'application',
                    'network',
                    'web'
                ],
                'default': 'endpoint'
            },
            {
                'type': 'text',
                'message': 'enter author name',
                'name': 'detection_author',
>>>>>>> 9cc88537
            },
            {
                "type": "text",
                "message": "enter author name",
                "name": "detection_author",
            },
            {
<<<<<<< HEAD
                "type": "select",
                "message": "select a detection type",
                "name": "detection_type",
                "choices": [
                    "TTP",
                    "Anomaly",
                    "Hunting",
                    "Baseline",
                    "Investigation",
                    "Correlation",
                ],
                "default": "TTP",
=======
                'type': 'checkbox',
                'message': 'Your data source',
                'name': 'data_source',
                'choices': [
                    "OSQuery ES Process Events",
                    "Powershell 4104",
                    "Sysmon Event ID 1",
                    "Sysmon Event ID 3",
                    "Sysmon Event ID 5",
                    "Sysmon Event ID 6",
                    "Sysmon Event ID 7",
                    "Sysmon Event ID 8",
                    "Sysmon Event ID 9",
                    "Sysmon Event ID 10",
                    "Sysmon Event ID 11",
                    "Sysmon Event ID 13",
                    "Sysmon Event ID 15",
                    "Sysmon Event ID 20",
                    "Sysmon Event ID 21",
                    "Sysmon Event ID 22",
                    "Sysmon Event ID 23",
                    "Windows Security 4624",
                    "Windows Security 4625",
                    "Windows Security 4648",
                    "Windows Security 4663",
                    "Windows Security 4688",
                    "Windows Security 4698",
                    "Windows Security 4703",
                    "Windows Security 4720",
                    "Windows Security 4732",
                    "Windows Security 4738",
                    "Windows Security 4741",
                    "Windows Security 4742",
                    "Windows Security 4768",
                    "Windows Security 4769",
                    "Windows Security 4771",
                    "Windows Security 4776",
                    "Windows Security 4781",
                    "Windows Security 4798",
                    "Windows Security 5136",
                    "Windows Security 5145",
                    "Windows System 7045"
                ]
>>>>>>> 9cc88537
            },
            {
                "type": "checkbox",
                "message": "Your data source",
                "name": "data_source",
                "choices": [
                    "OSQuery ES Process Events",
                    "Powershell 4104",
                    "Sysmon Event ID 1",
                    "Sysmon Event ID 3",
                    "Sysmon Event ID 5",
                    "Sysmon Event ID 6",
                    "Sysmon Event ID 7",
                    "Sysmon Event ID 8",
                    "Sysmon Event ID 9",
                    "Sysmon Event ID 10",
                    "Sysmon Event ID 11",
                    "Sysmon Event ID 13",
                    "Sysmon Event ID 15",
                    "Sysmon Event ID 20",
                    "Sysmon Event ID 21",
                    "Sysmon Event ID 22",
                    "Sysmon Event ID 23",
                    "Windows Security 4624",
                    "Windows Security 4625",
                    "Windows Security 4648",
                    "Windows Security 4663",
                    "Windows Security 4688",
                    "Windows Security 4698",
                    "Windows Security 4703",
                    "Windows Security 4720",
                    "Windows Security 4732",
                    "Windows Security 4738",
                    "Windows Security 4741",
                    "Windows Security 4742",
                    "Windows Security 4768",
                    "Windows Security 4769",
                    "Windows Security 4771",
                    "Windows Security 4776",
                    "Windows Security 4781",
                    "Windows Security 4798",
                    "Windows Security 5136",
                    "Windows Security 5145",
                    "Windows System 7045",
                ],
            },
            {
                "type": "text",
                "message": "enter search (spl)",
                "name": "detection_search",
                "default": "| UPDATE_SPL",
            },
            {
<<<<<<< HEAD
                "type": "text",
                "message": "enter MITRE ATT&CK Technique IDs related to the detection, comma delimited for multiple",
                "name": "mitre_attack_ids",
                "default": "T1003.002",
            },
            {
                "type": "select",
                "message": "security_domain for detection",
                "name": "security_domain",
                "choices": [
                    "access",
                    "endpoint",
                    "network",
                    "threat",
                    "identity",
                    "audit",
=======
                'type': 'select',
                'message': 'security_domain for detection',
                'name': 'security_domain',
                'choices': [
                    'access',
                    'endpoint',
                    'network',
                    'threat',
                    'identity',
                    'audit'
>>>>>>> 9cc88537
                ],
                "default": "endpoint",
            },
        ]
        return questions

    @classmethod
    def get_questions_story(self) -> list:
        questions = [
            {
                "type": "text",
                "message": "enter story name",
                "name": "story_name",
                "default": "Suspicious Powershell Behavior",
            },
            {
                "type": "text",
                "message": "enter author name",
                "name": "story_author",
            },
            {
                "type": "checkbox",
                "message": "select a category",
                "name": "category",
                "choices": [
                    "Adversary Tactics",
                    "Account Compromise",
                    "Unauthorized Software",
                    "Best Practices",
                    "Cloud Security",
                    "Command and Control",
                    "Lateral Movement",
                    "Ransomware",
                    "Privilege Escalation",
                ],
            },
            {
                "type": "select",
                "message": "select a use case",
                "name": "usecase",
                "choices": [
                    "Advanced Threat Detection",
                    "Security Monitoring",
                    "Compliance",
                    "Insider Threat",
                    "Application Security",
                    "Other",
                ],
            },
        ]
        return questions<|MERGE_RESOLUTION|>--- conflicted
+++ resolved
@@ -10,13 +10,6 @@
                 "default": "Powershell Encoded Command",
             },
             {
-<<<<<<< HEAD
-                "type": "select",
-                "message": "what kind of detection is this",
-                "name": "detection_kind",
-                "choices": ["endpoint", "cloud", "application", "network", "web"],
-                "default": "endpoint",
-=======
                 'type': 'select',
                 'message': 'what kind of detection is this',
                 'name': 'detection_kind',
@@ -33,7 +26,6 @@
                 'type': 'text',
                 'message': 'enter author name',
                 'name': 'detection_author',
->>>>>>> 9cc88537
             },
             {
                 "type": "text",
@@ -41,7 +33,6 @@
                 "name": "detection_author",
             },
             {
-<<<<<<< HEAD
                 "type": "select",
                 "message": "select a detection type",
                 "name": "detection_type",
@@ -54,7 +45,8 @@
                     "Correlation",
                 ],
                 "default": "TTP",
-=======
+            },
+            {
                 'type': 'checkbox',
                 'message': 'Your data source',
                 'name': 'data_source',
@@ -98,52 +90,6 @@
                     "Windows Security 5145",
                     "Windows System 7045"
                 ]
->>>>>>> 9cc88537
-            },
-            {
-                "type": "checkbox",
-                "message": "Your data source",
-                "name": "data_source",
-                "choices": [
-                    "OSQuery ES Process Events",
-                    "Powershell 4104",
-                    "Sysmon Event ID 1",
-                    "Sysmon Event ID 3",
-                    "Sysmon Event ID 5",
-                    "Sysmon Event ID 6",
-                    "Sysmon Event ID 7",
-                    "Sysmon Event ID 8",
-                    "Sysmon Event ID 9",
-                    "Sysmon Event ID 10",
-                    "Sysmon Event ID 11",
-                    "Sysmon Event ID 13",
-                    "Sysmon Event ID 15",
-                    "Sysmon Event ID 20",
-                    "Sysmon Event ID 21",
-                    "Sysmon Event ID 22",
-                    "Sysmon Event ID 23",
-                    "Windows Security 4624",
-                    "Windows Security 4625",
-                    "Windows Security 4648",
-                    "Windows Security 4663",
-                    "Windows Security 4688",
-                    "Windows Security 4698",
-                    "Windows Security 4703",
-                    "Windows Security 4720",
-                    "Windows Security 4732",
-                    "Windows Security 4738",
-                    "Windows Security 4741",
-                    "Windows Security 4742",
-                    "Windows Security 4768",
-                    "Windows Security 4769",
-                    "Windows Security 4771",
-                    "Windows Security 4776",
-                    "Windows Security 4781",
-                    "Windows Security 4798",
-                    "Windows Security 5136",
-                    "Windows Security 5145",
-                    "Windows System 7045",
-                ],
             },
             {
                 "type": "text",
@@ -152,24 +98,12 @@
                 "default": "| UPDATE_SPL",
             },
             {
-<<<<<<< HEAD
                 "type": "text",
                 "message": "enter MITRE ATT&CK Technique IDs related to the detection, comma delimited for multiple",
                 "name": "mitre_attack_ids",
                 "default": "T1003.002",
             },
             {
-                "type": "select",
-                "message": "security_domain for detection",
-                "name": "security_domain",
-                "choices": [
-                    "access",
-                    "endpoint",
-                    "network",
-                    "threat",
-                    "identity",
-                    "audit",
-=======
                 'type': 'select',
                 'message': 'security_domain for detection',
                 'name': 'security_domain',
@@ -180,9 +114,8 @@
                     'threat',
                     'identity',
                     'audit'
->>>>>>> 9cc88537
                 ],
-                "default": "endpoint",
+                'default': 'endpoint'
             },
         ]
         return questions
