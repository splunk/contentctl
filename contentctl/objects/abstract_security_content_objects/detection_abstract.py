from __future__ import annotations
from typing import TYPE_CHECKING, Union, Optional, List, Any, Annotated
import re
import pathlib
from pydantic import (
    field_validator,
    model_validator,
    ValidationInfo,
    Field,
    computed_field,
    model_serializer,
    ConfigDict,
    FilePath
)
from contentctl.objects.macro import Macro
from contentctl.objects.lookup import Lookup
if TYPE_CHECKING:
    from contentctl.input.director import DirectorOutputDto
    from contentctl.objects.baseline import Baseline
<<<<<<< HEAD
    from contentctl.objects.config import CustomApp
    
=======

>>>>>>> 47263100
from contentctl.objects.security_content_object import SecurityContentObject
from contentctl.objects.enums import AnalyticsType
from contentctl.objects.enums import DataModel
from contentctl.objects.enums import DetectionStatus
from contentctl.objects.enums import NistCategory

from contentctl.objects.detection_tags import DetectionTags
from contentctl.objects.deployment import Deployment
from contentctl.objects.unit_test import UnitTest
from contentctl.objects.test_group import TestGroup
from contentctl.objects.integration_test import IntegrationTest
from contentctl.objects.data_source import DataSource

<<<<<<< HEAD

#from contentctl.objects.playbook import Playbook
=======
# from contentctl.objects.playbook import Playbook
>>>>>>> 47263100
from contentctl.objects.enums import ProvidingTechnology
from contentctl.enrichments.cve_enrichment import CveEnrichmentObj

MISSING_SOURCES: set[str] = set()


class Detection_Abstract(SecurityContentObject):
    model_config = ConfigDict(use_enum_values=True)
<<<<<<< HEAD
    name:str = Field(...,max_length=67)
    #contentType: SecurityContentType = SecurityContentType.detections
=======

    # contentType: SecurityContentType = SecurityContentType.detections
>>>>>>> 47263100
    type: AnalyticsType = Field(...)
    status: DetectionStatus = Field(...)
    data_source: list[str] = []
    tags: DetectionTags = Field(...)
    search: Union[str, dict[str, Any]] = Field(...)
    how_to_implement: str = Field(..., min_length=4)
    known_false_positives: str = Field(..., min_length=4)

    enabled_by_default: bool = False
    file_path: FilePath = Field(...)
    # For model construction to first attempt construction of the leftmost object.
    # From a file, this should be UnitTest. Note this is different than the
    # default mode, 'smart'
    # https://docs.pydantic.dev/latest/concepts/unions/#left-to-right-mode
    # https://github.com/pydantic/pydantic/issues/9101#issuecomment-2019032541
    tests: List[Annotated[Union[UnitTest, IntegrationTest], Field(union_mode='left_to_right')]] = []
    # A list of groups of tests, relying on the same data
<<<<<<< HEAD
    test_groups: list[TestGroup] = []

    data_source_objects: list[DataSource] = []

    def get_action_dot_correlationsearch_dot_label(self, app:CustomApp, max_stanza_length:int=99)->str:
        label = self.get_conf_stanza_name(app)
        label_after_saving_in_product = f"{self.tags.security_domain.value} - {label} - Rule"
    
        if len(label_after_saving_in_product) > max_stanza_length:
            raise ValueError(f"label may only be {max_stanza_length} characters to allow updating in-product, "
                             f"but stanza was actually {len(label_after_saving_in_product)} characters: '{label_after_saving_in_product}' ")
        
        return label
    
    def get_conf_stanza_name(self, app:CustomApp, max_stanza_length:int=81)->str:
        stanza_name = f"{app.label} - {self.name} - Rule"
        if len(stanza_name) > max_stanza_length:
            raise ValueError(f"conf stanza may only be {max_stanza_length} characters, "
                             f"but stanza was actually {len(stanza_name)} characters: '{stanza_name}' ")
        #print(f"Stanza            Length[{len(stanza_name)}]")
        return stanza_name
    
        
    

=======
    test_groups: Union[list[TestGroup], None] = Field(None, validate_default=True)

    data_source_objects: list[DataSource] = []

>>>>>>> 47263100
    @field_validator("search", mode="before")
    @classmethod
    def validate_presence_of_filter_macro(
        cls,
        value: Union[str, dict[str, Any]],
        info: ValidationInfo
    ) -> Union[str, dict[str, Any]]:
        """
        Validates that, if required to be present, the filter macro is present with the proper name.
        The filter macro MUST be derived from the name of the detection


        Args:
            value (Union[str, dict[str,Any]]): The search. It can either be a string (and should be
                SPL or a dict, in which case it is Sigma-formatted.
            info (ValidationInfo): The validation info can contain a number of different objects.
                Today it only contains the director.

        Returns:
            Union[str, dict[str,Any]]: The search, either in sigma or SPL format.
        """

        if isinstance(value, dict):
            # If the search is a dict, then it is in Sigma format so return it
            return value

        # Otherwise, the search is SPL.

        # In the future, we will may add support that makes the inclusion of the
        # filter macro optional or automatically generates it for searches that
        # do not have it. For now, continue to require that all searches have a filter macro.
        FORCE_FILTER_MACRO = True
        if not FORCE_FILTER_MACRO:
            return value

        # Get the required macro name, which is derived from the search name.
        # Note that a separate validation ensures that the file name matches the content name
        name: Union[str, None] = info.data.get("name", None)
        if name is None:
            # The search was sigma formatted (or failed other validation and was None), so we will
            # not validate macros in it
            raise ValueError(
                "Cannot validate filter macro, field 'name' (which is required to validate the "
                "macro) was missing from the detection YML."
            )

        # Get the file name without the extension. Note this is not a full path!
        file_name = pathlib.Path(cls.contentNameToFileName(name)).stem
        file_name_with_filter = f"`{file_name}_filter`"

        if file_name_with_filter not in value:
            raise ValueError(
                f"Detection does not contain the EXACT filter macro {file_name_with_filter}. "
                "This filter macro MUST be present in the search. It usually placed at the end "
                "of the search and is useful for environment-specific filtering of False Positive or noisy results."
            )

        return value

<<<<<<< HEAD
    def add_test_groups(self)->None:
=======
    @field_validator("test_groups")
    @classmethod
    def validate_test_groups(
        cls,
        value: Union[None, List[TestGroup]],
        info: ValidationInfo
    ) -> Union[List[TestGroup], None]:
>>>>>>> 47263100
        """
        Validates the `test_groups` field and constructs the model from the list of unit tests
        if no explicit construct was provided
        :param value: the value of the field `test_groups`
        :param values: a dict of the other fields in the Detection model
        """
<<<<<<< HEAD
        
        test_groups:list[TestGroup] = []
        for unit_test in self.tests:
            if not isinstance(unit_test, UnitTest):
                raise ValueError(f"Expected type of UnitTest, but found {type(unit_test)} instead.")
            test_group = TestGroup.derive_from_unit_test(unit_test, self.name)
=======
        # if the value was not the None default, do nothing
        if value is not None:
            return value

        # iterate over the unit tests and create a TestGroup (and as a result, an IntegrationTest) for each
        test_groups: list[TestGroup] = []
        tests: list[UnitTest | IntegrationTest] = info.data.get("tests")                            # type: ignore
        unit_test: UnitTest
        for unit_test in tests:                                                                     # type: ignore
            test_group = TestGroup.derive_from_unit_test(unit_test, info.data.get("name"))          # type: ignore
>>>>>>> 47263100
            test_groups.append(test_group)

        # now add each integration test to the list of tests
        for test_group in test_groups:
<<<<<<< HEAD
            self.tests.append(test_group.integration_test)
        self.test_groups = test_groups
        
=======
            tests.append(test_group.integration_test)
            
        return test_groups
>>>>>>> 47263100

    @computed_field
    @property
    def datamodel(self) -> List[DataModel]:
        if isinstance(self.search, str):
            return [dm for dm in DataModel if dm.value in self.search]
        else:
            return []

    @computed_field
    @property
    def source(self) -> str:
        return self.file_path.absolute().parent.name

    deployment: Deployment = Field({})

    @computed_field
    @property
    def annotations(self) -> dict[str, Union[List[str], int, str]]:

        annotations_dict: dict[str, str | list[str] | int] = {}
        annotations_dict["analytic_story"] = [story.name for story in self.tags.analytic_story]
        annotations_dict["confidence"] = self.tags.confidence
        if len(self.tags.cve or []) > 0:
            annotations_dict["cve"] = self.tags.cve
        annotations_dict["impact"] = self.tags.impact
        annotations_dict["type"] = self.type
        # annotations_dict["version"] = self.version

        annotations_dict["data_source"] = self.data_source

        # The annotations object is a superset of the mappings object.
        # So start with the mapping object.
        annotations_dict.update(self.mappings)

        # Make sure that the results are sorted for readability/easier diffs
        return dict(sorted(annotations_dict.items(), key=lambda item: item[0]))

    # playbooks: list[Playbook] = []

    baselines: list[Baseline] = Field([], validate_default=True)

    @computed_field
    @property
    def mappings(self) -> dict[str, List[str]]:
        mappings: dict[str, Any] = {}
        if len(self.tags.cis20) > 0:
            mappings["cis20"] = [tag.value for tag in self.tags.cis20]
        if len(self.tags.kill_chain_phases) > 0:
            mappings['kill_chain_phases'] = [phase.value for phase in self.tags.kill_chain_phases]
        if len(self.tags.mitre_attack_id) > 0:
            mappings['mitre_attack'] = self.tags.mitre_attack_id
        if len(self.tags.nist) > 0:
            mappings['nist'] = [category.value for category in self.tags.nist]

        # No need to sort the dict! It has been constructed in-order.
        # However, if this logic is changed, then consider reordering or
        # adding the sort back!
        # return dict(sorted(mappings.items(), key=lambda item: item[0]))
        return mappings

    macros: list[Macro] = Field([], validate_default=True)
    lookups: list[Lookup] = Field([], validate_default=True)

    cve_enrichment: list[CveEnrichmentObj] = Field([], validate_default=True)

    def cve_enrichment_func(self, __context: Any):
        if len(self.cve_enrichment) > 0:
            raise ValueError(f"Error, field 'cve_enrichment' should be empty and "
                             f"dynamically populated at runtime. Instead, this field contained: {self.cve_enrichment}")

        output_dto: Union[DirectorOutputDto, None] = __context.get("output_dto", None)
        if output_dto is None:
            raise ValueError("Context not provided to detection model post validator")

        enriched_cves: list[CveEnrichmentObj] = []

        for cve_id in self.tags.cve:
            try:
                enriched_cves.append(output_dto.cve_enrichment.enrich_cve(cve_id, raise_exception_on_failure=False))
            except Exception as e:
                raise ValueError(f"{e}")
        self.cve_enrichment = enriched_cves
        return self

    splunk_app_enrichment: Optional[List[dict]] = None

    @computed_field
    @property
    def nes_fields(self) -> Optional[str]:
        if self.deployment.alert_action.notable is not None:
            return ','.join(self.deployment.alert_action.notable.nes_fields)
        else:
            return None

    @computed_field
    @property
    def providing_technologies(self) -> List[ProvidingTechnology]:
        if isinstance(self.search, str):
            return ProvidingTechnology.getProvidingTechFromSearch(self.search)
        else:
            # Dict-formatted searches (sigma) will not have providing technologies
            return []

    @computed_field
    @property
    def risk(self) -> list[dict[str, Any]]:
        risk_objects: list[dict[str, str | int]] = []
        risk_object_user_types = {'user', 'username', 'email address'}
        risk_object_system_types = {'device', 'endpoint', 'hostname', 'ip address'}
        process_threat_object_types = {'process name', 'process'}
        file_threat_object_types = {'file name', 'file', 'file hash'}
        url_threat_object_types = {'url string', 'url'}
        ip_threat_object_types = {'ip address'}

        for entity in self.tags.observable:
            risk_object: dict[str, str | int] = dict()
            if 'Victim' in entity.role and entity.type.lower() in risk_object_user_types:
                risk_object['risk_object_type'] = 'user'
                risk_object['risk_object_field'] = entity.name
                risk_object['risk_score'] = self.tags.risk_score
                risk_objects.append(risk_object)

            elif 'Victim' in entity.role and entity.type.lower() in risk_object_system_types:
                risk_object['risk_object_type'] = 'system'
                risk_object['risk_object_field'] = entity.name
                risk_object['risk_score'] = self.tags.risk_score
                risk_objects.append(risk_object)

            elif 'Attacker' in entity.role and entity.type.lower() in process_threat_object_types:
                risk_object['threat_object_field'] = entity.name
                risk_object['threat_object_type'] = "process"
                risk_objects.append(risk_object)

            elif 'Attacker' in entity.role and entity.type.lower() in file_threat_object_types:
                risk_object['threat_object_field'] = entity.name
                risk_object['threat_object_type'] = "file_name"
                risk_objects.append(risk_object)

            elif 'Attacker' in entity.role and entity.type.lower() in ip_threat_object_types:
                risk_object['threat_object_field'] = entity.name
                risk_object['threat_object_type'] = "ip_address"
                risk_objects.append(risk_object)

            elif 'Attacker' in entity.role and entity.type.lower() in url_threat_object_types:
                risk_object['threat_object_field'] = entity.name
                risk_object['threat_object_type'] = "url"
                risk_objects.append(risk_object)

            else:
                risk_object['risk_object_type'] = 'other'
                risk_object['risk_object_field'] = entity.name
                risk_object['risk_score'] = self.tags.risk_score
                risk_objects.append(risk_object)
                continue

        return risk_objects

    @computed_field
    @property
    def metadata(self) -> dict[str, str]:
        # NOTE: we ignore the type error around self.status because we are using Pydantic's
        # use_enum_values configuration
        # https://docs.pydantic.dev/latest/api/config/#pydantic.config.ConfigDict.populate_by_name
        return {
            'detection_id': str(self.id),
            'deprecated': '1' if self.status == DetectionStatus.deprecated.value else '0',          # type: ignore
            'detection_version': str(self.version)
        }

    @model_serializer
    def serialize_model(self):
        # Call serializer for parent
        super_fields = super().serialize_model()

        # All fields custom to this model
        model = {
            "tags": self.tags.model_dump(),
            "type": self.type,
            "search": self.search,
            "how_to_implement": self.how_to_implement,
            "known_false_positives": self.known_false_positives,
            "datamodel": self.datamodel,
            "source": self.source,
            "nes_fields": self.nes_fields,
        }

        # Only a subset of macro fields are required:
        all_macros: list[dict[str, str | list[str]]] = []
        for macro in self.macros:
            macro_dump: dict[str, str | list[str]] = {
                "name": macro.name,
                "definition": macro.definition,
                "description": macro.description
            }
            if len(macro.arguments) > 0:
                macro_dump['arguments'] = macro.arguments

            all_macros.append(macro_dump)
        model['macros'] = all_macros                                                                # type: ignore

        all_lookups: list[dict[str, str | int | None]] = []
        for lookup in self.lookups:
            if lookup.collection is not None:
                all_lookups.append(
                    {
                        "name": lookup.name,
                        "description": lookup.description,
                        "collection": lookup.collection,
                        "case_sensitive_match": None,
                        "fields_list": lookup.fields_list
                    }
                )
            elif lookup.filename is not None:
                all_lookups.append(
                    {
                        "name": lookup.name,
                        "description": lookup.description,
                        "filename": lookup.filename.name,
                        "default_match": "true" if lookup.default_match else "false",
                        "case_sensitive_match": "true" if lookup.case_sensitive_match else "false",
                        "match_type": lookup.match_type,
                        "min_matches": lookup.min_matches,
                        "fields_list": lookup.fields_list
                    }
                )
        model['lookups'] = all_lookups                                                              # type: ignore

        # Combine fields from this model with fields from parent
        super_fields.update(model)                                                                  # type: ignore

        # return the model
        return super_fields

    def model_post_init(self, __context: Any) -> None:
        super().model_post_init(__context)
        director: Optional[DirectorOutputDto] = __context.get("output_dto", None)

        # Ensure that all baselines link to this detection
        for baseline in self.baselines:
            new_detections: list[Detection_Abstract | str] = []
            replaced = False
            for d in baseline.tags.detections:
                if isinstance(d, str) and self.name == d:
                    new_detections.append(self)
                    replaced = True
                else:
                    new_detections.append(d)
            if replaced is False:
                raise ValueError(
                    f"Error, failed to replace detection reference in Baseline '{baseline.name}' "
                    f"to detection '{self.name}'"
                )
            baseline.tags.detections = new_detections

        # Data source may be defined 1 on each line, OR they may be defined as
        # SOUCE_1 AND ANOTHERSOURCE AND A_THIRD_SOURCE
        # if more than 1 data source is required for a detection (for example, because it includes a join)
        # Parse and update the list to resolve individual names and remove potential duplicates
        updated_data_source_names: set[str] = set()

        for ds in self.data_source:
            split_data_sources = {d.strip() for d in ds.split('AND')}
            updated_data_source_names.update(split_data_sources)

        sources = sorted(list(updated_data_source_names))

        matched_data_sources: list[DataSource] = []
        missing_sources: list[str] = []
        for source in sources:
            try:
                matched_data_sources += DataSource.mapNamesToSecurityContentObjects([source], director)
            except Exception:
                # We gobble this up and add it to a global set so that we
                # can print it ONCE at the end of the build of datasources.
                # This will be removed later as per the note below
                MISSING_SOURCES.add(source)

        if len(missing_sources) > 0:
            # This will be changed to ValueError when we have a complete list of data sources
            print(
                "WARNING: The following exception occurred when mapping the data_source field to "
                f"DataSource objects:{missing_sources}"
            )

        self.data_source_objects = matched_data_sources

        for story in self.tags.analytic_story:
<<<<<<< HEAD
            story.detections.append(self)     


        self.add_test_groups()

        return self
=======
            story.detections.append(self)
>>>>>>> 47263100

        self.cve_enrichment_func(__context)

    @field_validator('lookups', mode="before")
    @classmethod
    def getDetectionLookups(cls, v: list[str], info: ValidationInfo) -> list[Lookup]:
        if info.context is None:
            raise ValueError("ValidationInfo.context unexpectedly null")

        director: DirectorOutputDto = info.context.get("output_dto", None)

        search: Union[str, dict[str, Any], None] = info.data.get("search", None)
        if not isinstance(search, str):
            # The search was sigma formatted (or failed other validation and was None), so we will
            # not validate macros in it
            return []

        lookups = Lookup.get_lookups(search, director)
        return lookups

    @field_validator('baselines', mode="before")
    @classmethod
    def mapDetectionNamesToBaselineObjects(cls, v: list[str], info: ValidationInfo) -> List[Baseline]:
        if len(v) > 0:
            raise ValueError(
                "Error, baselines are constructed automatically at runtime.  Please do not include this field."
            )

        name: Union[str, None] = info.data.get("name", None)
        if name is None:
            raise ValueError("Error, cannot get Baselines because the Detection does not have a 'name' defined.")

        if info.context is None:
            raise ValueError("ValidationInfo.context unexpectedly null")

        director: DirectorOutputDto = info.context.get("output_dto", None)
        baselines: List[Baseline] = []
        for baseline in director.baselines:
            # This matching is a bit strange, because baseline.tags.detections starts as a list of strings, but
            # is eventually updated to a list of Detections as we construct all of the detection objects.
            detection_names = [
                detection_name for detection_name in baseline.tags.detections if isinstance(detection_name, str)
            ]
            if name in detection_names:
                baselines.append(baseline)

        return baselines

    @field_validator('macros', mode="before")
    @classmethod
    def getDetectionMacros(cls, v: list[str], info: ValidationInfo) -> list[Macro]:
        if info.context is None:
            raise ValueError("ValidationInfo.context unexpectedly null")

        director: DirectorOutputDto = info.context.get("output_dto", None)

        search: str | dict[str, Any] | None = info.data.get("search", None)
        if not isinstance(search, str):
            # The search was sigma formatted (or failed other validation and was None), so we will
            # not validate macros in it
            return []

        search_name: Union[str, Any] = info.data.get("name", None)
        message = f"Expected 'search_name' to be a string, instead it was [{type(search_name)}]"
        assert isinstance(search_name, str), message

        filter_macro_name = search_name.replace(' ', '_')\
            .replace('-', '_')\
            .replace('.', '_')\
            .replace('/', '_')\
            .lower()\
            + '_filter'
        try:
            filter_macro = Macro.mapNamesToSecurityContentObjects([filter_macro_name], director)[0]
        except Exception:
            # Filter macro did not exist, so create one at runtime
            filter_macro = Macro.model_validate(
                {
                    "name": filter_macro_name,
                    "definition": 'search *',
                    "description": 'Update this macro to limit the output results to filter out false positives.'
                }
            )
            director.addContentToDictMappings(filter_macro)

        macros_from_search = Macro.get_macros(search, director)

        return macros_from_search

    def get_content_dependencies(self) -> list[SecurityContentObject]:
        # Do this separately to satisfy type checker
        objects: list[SecurityContentObject] = []
        objects += self.macros
        objects += self.lookups
        return objects

    @field_validator("deployment", mode="before")
    def getDeployment(cls, v: Any, info: ValidationInfo) -> Deployment:
        return Deployment.getDeployment(v, info)

    @field_validator("enabled_by_default", mode="before")
    def only_enabled_if_production_status(cls, v: Any, info: ValidationInfo) -> bool:
        '''
        A detection can ONLY be enabled by default if it is a PRODUCTION detection.
        If not (for example, it is EXPERIMENTAL or DEPRECATED) then we will throw an exception.
        Similarly, a detection MUST be schedulable, meaning that it must be Anomaly, Correleation, or TTP.
        We will not allow Hunting searches to be enabled by default.
        '''
        if v is False:
            return v

        status = DetectionStatus(info.data.get("status"))
        searchType = AnalyticsType(info.data.get("type"))
        errors: list[str] = []
        if status != DetectionStatus.production:
            errors.append(
                f"status is '{status.name}'. Detections that are enabled by default MUST be "
                f"'{DetectionStatus.production.value}'"
                )

        if searchType not in [AnalyticsType.Anomaly, AnalyticsType.Correlation, AnalyticsType.TTP]:
            errors.append(
                f"type is '{searchType.value}'. Detections that are enabled by default MUST be one"
                " of the following types: "
                f"{[AnalyticsType.Anomaly.value, AnalyticsType.Correlation.value, AnalyticsType.TTP.value]}")
        if len(errors) > 0:
            error_message = "\n  - ".join(errors)
            raise ValueError(f"Detection is 'enabled_by_default: true' however \n  - {error_message}")

        return v

    @model_validator(mode="after")
    def addTags_nist(self):
        if self.type == AnalyticsType.TTP.value:
            self.tags.nist = [NistCategory.DE_CM]
        else:
            self.tags.nist = [NistCategory.DE_AE]
        return self
    

    @model_validator(mode="after")
    def ensureThrottlingFieldsExist(self):
        '''
        For throttling to work properly, the fields to throttle on MUST
        exist in the search itself.  If not, then we cannot apply the throttling
        '''
        if self.tags.throttling is None:
            # No throttling configured for this detection
            return self
        
        if not isinstance(self.search, str):
            # Search is sigma-formatted, so we cannot perform this validation.
            return self

        missing_fields:list[str] = [field for field in self.tags.throttling.fields if field not in self.search]
        if len(missing_fields) > 0:
            raise ValueError(f"The following throttle fields were missing from the search: {missing_fields}")

        else:
            # All throttling fields present in search
            return self
            


    @model_validator(mode="after")
    def ensureProperObservablesExist(self):
        """
        If a detections is PRODUCTION and either TTP or ANOMALY, then it MUST have an Observable with the VICTIM role.

        Returns:
            self: Returns itself if the valdiation passes
        """
        # NOTE: we ignore the type error around self.status because we are using Pydantic's
        # use_enum_values configuration
        # https://docs.pydantic.dev/latest/api/config/#pydantic.config.ConfigDict.populate_by_name
        if self.status not in [DetectionStatus.production.value]:                                   # type: ignore
            # Only perform this validation on production detections
            return self

        if self.type not in [AnalyticsType.TTP.value, AnalyticsType.Anomaly.value]:
            # Only perform this validation on TTP and Anomaly detections
            return self

        # Detection is required to have a victim
        roles: list[str] = []
        for observable in self.tags.observable:
            roles.extend(observable.role)

        if roles.count("Victim") == 0:
            raise ValueError(
                "Error, there must be AT LEAST 1 Observable with the role 'Victim' declared in "
                "Detection.tags.observables. However, none were found."
            )

        # Exactly one victim was found
        return self

    @model_validator(mode="after")
    def search_observables_exist_validate(self):
        if isinstance(self.search, str):

            observable_fields = [ob.name.lower() for ob in self.tags.observable]

            # All $field$ fields from the message must appear in the search
            field_match_regex = r"\$([^\s.]*)\$"

            missing_fields: set[str]
            if self.tags.message:
                matches = re.findall(field_match_regex, self.tags.message.lower())
                message_fields = [match.replace("$", "").lower() for match in matches]
                missing_fields = set([field for field in observable_fields if field not in self.search.lower()])
            else:
                message_fields = []
                missing_fields = set()

            error_messages: list[str] = []
            if len(missing_fields) > 0:
                error_messages.append(
                    "The following fields are declared as observables, but do not exist in the "
                    f"search: {missing_fields}"
                )

            missing_fields = set([field for field in message_fields if field not in self.search.lower()])
            if len(missing_fields) > 0:
                error_messages.append(
                    "The following fields are used as fields in the message, but do not exist in "
                    f"the search: {missing_fields}"
                )

            # NOTE: we ignore the type error around self.status because we are using Pydantic's
            # use_enum_values configuration
            # https://docs.pydantic.dev/latest/api/config/#pydantic.config.ConfigDict.populate_by_name
            if len(error_messages) > 0 and self.status == DetectionStatus.production.value:         # type: ignore
                msg = (
                    "Use of fields in observables/messages that do not appear in search:\n\t- "
                    "\n\t- ".join(error_messages)
                )
                raise ValueError(msg)

        # Found everything
        return self

    @model_validator(mode='after')
    def ensurePresenceOfRequiredTests(self):
        # NOTE: we ignore the type error around self.status because we are using Pydantic's
        # use_enum_values configuration
        # https://docs.pydantic.dev/latest/api/config/#pydantic.config.ConfigDict.populate_by_name

        # Only production analytics require tests
        if self.status != DetectionStatus.production.value:                                         # type: ignore
            return self

        # All types EXCEPT Correlation MUST have test(s). Any other type, including newly defined types, requires them.
        # Accordingly, we do not need to do additional checks if the type is Correlation
        if self.type in set([AnalyticsType.Correlation.value]):
            return self

        if self.tags.manual_test is not None:
            for test in self.tests:
<<<<<<< HEAD
                test.skip(f"TEST SKIPPED: Detection marked as 'manual_test' with explanation: '{self.tags.manual_test}'")
            print("MANUAL TEST with no tests - are we supposed to create a placeholder here?")
            return self
=======
                test.skip(
                    f"TEST SKIPPED: Detection marked as 'manual_test' with explanation: '{self.tags.manual_test}'"
                )
>>>>>>> 47263100

        if len(self.tests) == 0:
            raise ValueError(f"At least one test is REQUIRED for production detection: {self.name}")

        return self

    @field_validator("tests")
    def tests_validate(
        cls,
        v: list[UnitTest | IntegrationTest],
        info: ValidationInfo
    ) -> list[UnitTest | IntegrationTest]:
        # Only production analytics require tests
        if info.data.get("status", "") != DetectionStatus.production.value:
            return v

        # All types EXCEPT Correlation MUST have test(s). Any other type, including newly defined types, requires them.
        # Accordingly, we do not need to do additional checks if the type is Correlation
        if info.data.get("type", "") in set([AnalyticsType.Correlation.value]):
            return v

        # Ensure that there is at least 1 test
        if len(v) == 0:
            if info.data.get("tags", None) and info.data.get("tags").manual_test is not None:       # type: ignore
                # Detections that are manual_test MAY have detections, but it is not required.  If they
                # do not have one, then create one which will be a placeholder.
                # Note that this fake UnitTest (and by extension, Integration Test) will NOT be generated
                # if there ARE test(s) defined for a Detection.
                placeholder_test = UnitTest(                                                        # type: ignore
                    name="PLACEHOLDER FOR DETECTION TAGGED MANUAL_TEST WITH NO TESTS SPECIFIED IN YML FILE",
                    attack_data=[]
                )
                return [placeholder_test]

            else:
                raise ValueError(
                    "At least one test is REQUIRED for production detection: " + info.data.get("name", "NO NAME FOUND")
                )

        # No issues - at least one test provided for production type requiring testing
        return v

    def all_tests_successful(self) -> bool:
        """
        Checks that all tests in the detection succeeded. If no tests are defined, consider that a
        failure; if any test fails (FAIL, ERROR), consider that a failure; if any test has
        no result or no status, consider that a failure. If all tests succeed (PASS, SKIP), consider
        the detection a success
        :returns: bool where True indicates all tests succeeded (they existed, complete and were
            PASS/SKIP)
        """
        # If no tests are defined, we consider it a failure for the detection
        if len(self.tests) == 0:
            return False

        # Iterate over tests
        for test in self.tests:
            # Check that test.result is not None
            if test.result is not None:
                # Check status is set (complete)
                if test.result.complete:
                    # Check for failure (FAIL, ERROR)
                    if test.result.failed:
                        return False
                else:
                    # If no stauts, return False
                    return False
            else:
                # If no result, return False
                return False

        # If all tests are successful (PASS/SKIP), return True
        return True

    def get_summary(
        self,
        detection_fields: list[str] = ["name", "search"],
        test_result_fields: list[str] = ["success", "message", "exception", "status", "duration", "wait_duration"],
        test_job_fields: list[str] = ["resultCount", "runDuration"],
    ) -> dict[str, Any]:
        """
        Aggregates a dictionary summarizing the detection model, including all test results
        :param detection_fields: the fields of the top level detection to gather
        :param test_result_fields: the fields of the test result(s) to gather
        :param test_job_fields: the fields of the test result(s) job content to gather
        :returns: a dict summary
        """
        # Init the summary dict
        summary_dict: dict[str, Any] = {}

        # Grab the top level detection fields
        for field in detection_fields:
            summary_dict[field] = getattr(self, field)

        # Set success based on whether all tests passed
        summary_dict["success"] = self.all_tests_successful()

        # Aggregate test results
        summary_dict["tests"] = []
        for test in self.tests:
            # Initialize the dict as a mapping of strings to str/bool
            result: dict[str, Union[str, bool]] = {
                "name": test.name,
                "test_type": test.test_type.value
            }

            # If result is not None, get a summary of the test result w/ the requested fields
            if test.result is not None:
                result.update(
                    test.result.get_summary_dict(
                        model_fields=test_result_fields,
                        job_fields=test_job_fields,
                    )
                )
            else:
                # If no test result, consider it a failure
                result["success"] = False
                result["message"] = "NO RESULT - Test not run"

            # Add the result to our list
            summary_dict["tests"].append(result)                                                    # type: ignore

        # Return the summary

        return summary_dict

    def getMetadata(self) -> dict[str, str]:
        # NOTE: we ignore the type error around self.status because we are using Pydantic's
        # use_enum_values configuration
        # https://docs.pydantic.dev/latest/api/config/#pydantic.config.ConfigDict.populate_by_name
        return {
            'detection_id': str(self.id),
            'deprecated': '1' if self.status == DetectionStatus.deprecated.value else '0',          # type: ignore
            'detection_version': str(self.version)
        }<|MERGE_RESOLUTION|>--- conflicted
+++ resolved
@@ -17,12 +17,8 @@
 if TYPE_CHECKING:
     from contentctl.input.director import DirectorOutputDto
     from contentctl.objects.baseline import Baseline
-<<<<<<< HEAD
     from contentctl.objects.config import CustomApp
     
-=======
-
->>>>>>> 47263100
 from contentctl.objects.security_content_object import SecurityContentObject
 from contentctl.objects.enums import AnalyticsType
 from contentctl.objects.enums import DataModel
@@ -36,12 +32,6 @@
 from contentctl.objects.integration_test import IntegrationTest
 from contentctl.objects.data_source import DataSource
 
-<<<<<<< HEAD
-
-#from contentctl.objects.playbook import Playbook
-=======
-# from contentctl.objects.playbook import Playbook
->>>>>>> 47263100
 from contentctl.objects.enums import ProvidingTechnology
 from contentctl.enrichments.cve_enrichment import CveEnrichmentObj
 
@@ -50,13 +40,8 @@
 
 class Detection_Abstract(SecurityContentObject):
     model_config = ConfigDict(use_enum_values=True)
-<<<<<<< HEAD
     name:str = Field(...,max_length=67)
     #contentType: SecurityContentType = SecurityContentType.detections
-=======
-
-    # contentType: SecurityContentType = SecurityContentType.detections
->>>>>>> 47263100
     type: AnalyticsType = Field(...)
     status: DetectionStatus = Field(...)
     data_source: list[str] = []
@@ -74,7 +59,6 @@
     # https://github.com/pydantic/pydantic/issues/9101#issuecomment-2019032541
     tests: List[Annotated[Union[UnitTest, IntegrationTest], Field(union_mode='left_to_right')]] = []
     # A list of groups of tests, relying on the same data
-<<<<<<< HEAD
     test_groups: list[TestGroup] = []
 
     data_source_objects: list[DataSource] = []
@@ -100,12 +84,6 @@
         
     
 
-=======
-    test_groups: Union[list[TestGroup], None] = Field(None, validate_default=True)
-
-    data_source_objects: list[DataSource] = []
-
->>>>>>> 47263100
     @field_validator("search", mode="before")
     @classmethod
     def validate_presence_of_filter_macro(
@@ -165,55 +143,28 @@
 
         return value
 
-<<<<<<< HEAD
+
+
     def add_test_groups(self)->None:
-=======
-    @field_validator("test_groups")
-    @classmethod
-    def validate_test_groups(
-        cls,
-        value: Union[None, List[TestGroup]],
-        info: ValidationInfo
-    ) -> Union[List[TestGroup], None]:
->>>>>>> 47263100
         """
         Validates the `test_groups` field and constructs the model from the list of unit tests
         if no explicit construct was provided
         :param value: the value of the field `test_groups`
         :param values: a dict of the other fields in the Detection model
         """
-<<<<<<< HEAD
         
         test_groups:list[TestGroup] = []
         for unit_test in self.tests:
             if not isinstance(unit_test, UnitTest):
                 raise ValueError(f"Expected type of UnitTest, but found {type(unit_test)} instead.")
             test_group = TestGroup.derive_from_unit_test(unit_test, self.name)
-=======
-        # if the value was not the None default, do nothing
-        if value is not None:
-            return value
-
-        # iterate over the unit tests and create a TestGroup (and as a result, an IntegrationTest) for each
-        test_groups: list[TestGroup] = []
-        tests: list[UnitTest | IntegrationTest] = info.data.get("tests")                            # type: ignore
-        unit_test: UnitTest
-        for unit_test in tests:                                                                     # type: ignore
-            test_group = TestGroup.derive_from_unit_test(unit_test, info.data.get("name"))          # type: ignore
->>>>>>> 47263100
             test_groups.append(test_group)
 
         # now add each integration test to the list of tests
         for test_group in test_groups:
-<<<<<<< HEAD
             self.tests.append(test_group.integration_test)
         self.test_groups = test_groups
         
-=======
-            tests.append(test_group.integration_test)
-            
-        return test_groups
->>>>>>> 47263100
 
     @computed_field
     @property
@@ -502,16 +453,12 @@
         self.data_source_objects = matched_data_sources
 
         for story in self.tags.analytic_story:
-<<<<<<< HEAD
             story.detections.append(self)     
 
 
         self.add_test_groups()
 
         return self
-=======
-            story.detections.append(self)
->>>>>>> 47263100
 
         self.cve_enrichment_func(__context)
 
@@ -771,15 +718,10 @@
 
         if self.tags.manual_test is not None:
             for test in self.tests:
-<<<<<<< HEAD
                 test.skip(f"TEST SKIPPED: Detection marked as 'manual_test' with explanation: '{self.tags.manual_test}'")
-            print("MANUAL TEST with no tests - are we supposed to create a placeholder here?")
+            if len(self.tests) == 0:
+                print("should we create a test???")
             return self
-=======
-                test.skip(
-                    f"TEST SKIPPED: Detection marked as 'manual_test' with explanation: '{self.tags.manual_test}'"
-                )
->>>>>>> 47263100
 
         if len(self.tests) == 0:
             raise ValueError(f"At least one test is REQUIRED for production detection: {self.name}")
@@ -804,7 +746,7 @@
         # Ensure that there is at least 1 test
         if len(v) == 0:
             if info.data.get("tags", None) and info.data.get("tags").manual_test is not None:       # type: ignore
-                # Detections that are manual_test MAY have detections, but it is not required.  If they
+                # Detections that are manual_test MAY have tests, but it is not required.  If they
                 # do not have one, then create one which will be a placeholder.
                 # Note that this fake UnitTest (and by extension, Integration Test) will NOT be generated
                 # if there ARE test(s) defined for a Detection.
