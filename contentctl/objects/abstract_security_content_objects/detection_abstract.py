from __future__ import annotations
from typing import TYPE_CHECKING,Union, Optional, List, Any, Annotated
import os.path
import re
import pathlib
from pydantic import BaseModel, field_validator, model_validator, ValidationInfo, Field, computed_field, model_serializer,ConfigDict, FilePath

from contentctl.objects.macro import Macro
from contentctl.objects.lookup import Lookup
if TYPE_CHECKING:
    from contentctl.input.director import DirectorOutputDto
    from contentctl.objects.baseline import Baseline
    
from contentctl.objects.security_content_object import SecurityContentObject
from contentctl.objects.enums import AnalyticsType
from contentctl.objects.enums import DataModel
from contentctl.objects.enums import DetectionStatus
from contentctl.objects.enums import NistCategory

from contentctl.objects.detection_tags import DetectionTags
from contentctl.objects.deployment import Deployment
from contentctl.objects.unit_test import UnitTest
from contentctl.objects.test_group import TestGroup
from contentctl.objects.integration_test import IntegrationTest


#from contentctl.objects.playbook import Playbook
from contentctl.objects.enums import DataSource,ProvidingTechnology
from contentctl.enrichments.cve_enrichment import CveEnrichmentObj


class Detection_Abstract(SecurityContentObject):
    model_config = ConfigDict(use_enum_values=True)
    
    #contentType: SecurityContentType = SecurityContentType.detections
    type: AnalyticsType = Field(...)
    status: DetectionStatus = Field(...)
    data_source: Optional[List[str]] = None
    tags: DetectionTags = Field(...)
    search: Union[str, dict[str,Any]] = Field(...)
    how_to_implement: str = Field(..., min_length=4)
    known_false_positives: str = Field(..., min_length=4)
    #data_source: Optional[List[DataSource]] = None

    enabled_by_default: bool = False
    file_path: FilePath = Field(...)
    # For model construction to first attempt construction of the leftmost object.
    # From a file, this should be UnitTest. Note this is different than the
    # default mode, 'smart'
    # https://docs.pydantic.dev/latest/concepts/unions/#left-to-right-mode
    # https://github.com/pydantic/pydantic/issues/9101#issuecomment-2019032541
    tests: List[Annotated[Union[UnitTest, IntegrationTest], Field(union_mode='left_to_right')]] = []
    # A list of groups of tests, relying on the same data
    test_groups: Union[list[TestGroup], None] = Field(None,validate_default=True)


    @field_validator("search", mode="before")
    @classmethod
    def validate_presence_of_filter_macro(cls, value:Union[str, dict[str,Any]], info:ValidationInfo)->Union[str, dict[str,Any]]:
        """
        Validates that, if required to be present, the filter macro is present with the proper name.
        The filter macro MUST be derived from the name of the detection


        Args:
            value (Union[str, dict[str,Any]]): The search. It can either be a string (and should be SPL) 
                                               or a dict, in which case it is Sigma-formatted.
            info (ValidationInfo): The validation info can contain a number of different objects. Today it only contains the director. 

        Returns:
            Union[str, dict[str,Any]]: The search, either in sigma or SPL format.
        """        
        
        if isinstance(value,dict):
            #If the search is a dict, then it is in Sigma format so return it
            return value
        
        # Otherwise, the search is SPL.
        
        
        # In the future, we will may add support that makes the inclusion of the 
        # filter macro optional or automatically generates it for searches that 
        # do not have it. For now, continue to require that all searches have a filter macro.
        FORCE_FILTER_MACRO = True
        if not FORCE_FILTER_MACRO:
            return value
        
        # Get the required macro name, which is derived from the search name.
        # Note that a separate validation ensures that the file name matches the content name
        name:Union[str,None] = info.data.get("name",None)
        if name is None:
            #The search was sigma formatted (or failed other validation and was None), so we will not validate macros in it
            raise ValueError("Cannot validate filter macro, field 'name' (which is required to validate the macro) was missing from the detection YML.")
        
        #Get the file name without the extension. Note this is not a full path!
        file_name = pathlib.Path(cls.contentNameToFileName(name)).stem
        file_name_with_filter = f"`{file_name}_filter`"
        
        if file_name_with_filter not in value:
            raise ValueError(f"Detection does not contain the EXACT filter macro {file_name_with_filter}. "
                             "This filter macro MUST be present in the search. It usually placed at the end "
                             "of the search and is useful for environment-specific filtering of False Positive or noisy results.")
        
        return value



    @field_validator("test_groups")
    @classmethod
    def validate_test_groups(cls, value:Union[None, List[TestGroup]], info:ValidationInfo) -> Union[List[TestGroup], None]:
        """
        Validates the `test_groups` field and constructs the model from the list of unit tests
        if no explicit construct was provided
        :param value: the value of the field `test_groups`
        :param values: a dict of the other fields in the Detection model
        """
        # if the value was not the None default, do nothing
        if value is not None:
            return value

        # iterate over the unit tests and create a TestGroup (and as a result, an IntegrationTest) for each
        test_groups: list[TestGroup] = []
        for unit_test in info.data.get("tests"):
            test_group = TestGroup.derive_from_unit_test(unit_test, info.data.get("name"))
            test_groups.append(test_group)

        # now add each integration test to the list of tests
        for test_group in test_groups:
            info.data.get("tests").append(test_group.integration_test)
        return test_groups


    @computed_field
    @property
    def datamodel(self)->List[DataModel]:
        if isinstance(self.search, str):
            return [dm for dm in DataModel if dm.value in self.search]
        else:
            return []
    
    @computed_field
    @property
    def source(self)->str:
        if self.file_path is not None:
            return self.file_path.absolute().parent.name
        else:
            raise ValueError(f"Cannot get 'source' for detection {self.name} - 'file_path' was None.")

    deployment: Deployment = Field({})
    
    @computed_field
    @property
    def annotations(self)->dict[str,Union[List[str],int,str]]:

        annotations_dict:dict[str, Union[List[str], int]] = {} 
        annotations_dict["analytic_story"]=[story.name for story in self.tags.analytic_story]
        annotations_dict["confidence"] = self.tags.confidence
        if len(self.tags.cve or []) > 0:
            annotations_dict["cve"] = self.tags.cve        
        annotations_dict["impact"] = self.tags.impact
        annotations_dict["type"] = self.type
        #annotations_dict["version"] = self.version

        #The annotations object is a superset of the mappings object.
        # So start with the mapping object.
        annotations_dict.update(self.mappings)

        #Make sure that the results are sorted for readability/easier diffs
        return dict(sorted(annotations_dict.items(), key=lambda item: item[0]))
        
    #playbooks: list[Playbook] = []
    
    baselines: list[Baseline] = Field([],validate_default=True)
    
    @computed_field
    @property
    def mappings(self)->dict[str, List[str]]:
        mappings:dict[str,Any] = {}
        if len(self.tags.cis20) > 0:
            mappings["cis20"] = [tag.value for tag in self.tags.cis20]
        if len(self.tags.kill_chain_phases) > 0:
            mappings['kill_chain_phases'] = [phase.value for phase in self.tags.kill_chain_phases]
        if len(self.tags.mitre_attack_id) > 0:
            mappings['mitre_attack'] = self.tags.mitre_attack_id
        if len(self.tags.nist) > 0:
             mappings['nist'] = [category.value for category in self.tags.nist]
        
        
        # No need to sort the dict! It has been constructed in-order.
        # However, if this logic is changed, then consider reordering or
        # adding the sort back!
        #return dict(sorted(mappings.items(), key=lambda item: item[0]))
        return mappings

    macros: list[Macro] = Field([],validate_default=True)
    lookups: list[Lookup] = Field([],validate_default=True)

    cve_enrichment: list[CveEnrichmentObj] = Field([], validate_default=True)
    
    @model_validator(mode="after")
    def cve_enrichment_func(self, info:ValidationInfo):
        if len(self.cve_enrichment) > 0:
            raise ValueError(f"Error, field 'cve_enrichment' should be empty and "
                             f"dynamically populated at runtime. Instead, this field contained: {self.cve_enrichment}")

        output_dto:Union[DirectorOutputDto,None]= info.context.get("output_dto",None)
        if output_dto is None:
            raise ValueError("Context not provided to detection model post validator")
        
        
        enriched_cves:list[CveEnrichmentObj] = []

        for cve_id in self.tags.cve:
            try:
                enriched_cves.append(output_dto.cve_enrichment.enrich_cve(cve_id, raise_exception_on_failure=False))
            except Exception as e:
                raise ValueError(f"{e}")
        self.cve_enrichment = enriched_cves
        return self
    

    splunk_app_enrichment: Optional[List[dict]] = None
    
    @computed_field
    @property
    def nes_fields(self)->Optional[str]:
        if self.deployment.alert_action.notable is not None:
            return ','.join(self.deployment.alert_action.notable.nes_fields)
        else:
            return None
    
    @computed_field
    @property
    def providing_technologies(self)->List[ProvidingTechnology]:
        if isinstance(self.search, str):
            return ProvidingTechnology.getProvidingTechFromSearch(self.search)
        else:
            #Dict-formatted searches (sigma) will not have providing technologies
            return []
    
    @computed_field
    @property
    def risk(self)->list[dict[str,Any]]:
        risk_objects = []
        risk_object_user_types = {'user', 'username', 'email address'}
        risk_object_system_types = {'device', 'endpoint', 'hostname', 'ip address'}
        process_threat_object_types = {'process name','process'}
        file_threat_object_types = {'file name','file', 'file hash'}
        url_threat_object_types = {'url string','url'}
        ip_threat_object_types = {'ip address'}

        
        for entity in self.tags.observable:

            risk_object = dict()
            if 'Victim' in entity.role and entity.type.lower() in risk_object_user_types:
                risk_object['risk_object_type'] = 'user'
                risk_object['risk_object_field'] = entity.name
                risk_object['risk_score'] = self.tags.risk_score
                risk_objects.append(risk_object)

            elif 'Victim' in entity.role and entity.type.lower() in risk_object_system_types:
                risk_object['risk_object_type'] = 'system'
                risk_object['risk_object_field'] = entity.name
                risk_object['risk_score'] = self.tags.risk_score
                risk_objects.append(risk_object)

            elif 'Attacker' in entity.role and entity.type.lower() in process_threat_object_types:
                risk_object['threat_object_field'] = entity.name
                risk_object['threat_object_type'] = "process"
                risk_objects.append(risk_object) 

            elif 'Attacker' in entity.role and entity.type.lower() in file_threat_object_types:
                risk_object['threat_object_field'] = entity.name
                risk_object['threat_object_type'] = "file_name"
                risk_objects.append(risk_object) 

            elif 'Attacker' in entity.role and entity.type.lower() in ip_threat_object_types:
                risk_object['threat_object_field'] = entity.name
                risk_object['threat_object_type'] = "ip_address"
                risk_objects.append(risk_object) 

            elif 'Attacker' in entity.role and entity.type.lower() in url_threat_object_types:
                risk_object['threat_object_field'] = entity.name
                risk_object['threat_object_type'] = "url"
                risk_objects.append(risk_object) 

            else:
                risk_object['risk_object_type'] = 'other'
                risk_object['risk_object_field'] = entity.name
                risk_object['risk_score'] = self.tags.risk_score
                risk_objects.append(risk_object)
                continue


        return risk_objects

    
    
    @computed_field
    @property
    def metadata(self)->dict[str,str]:
        return {'detection_id':str(self.id),
                'deprecated':'1' if self.status==DetectionStatus.deprecated.value else '0',
                'detection_version':str(self.version)}

    @model_serializer
    def serialize_model(self):
        #Call serializer for parent
        super_fields = super().serialize_model()
        
        #All fields custom to this model
        model= {
            "tags": self.tags.model_dump(),
            "type": self.type,
            "search": self.search,
            "how_to_implement":self.how_to_implement,
            "known_false_positives":self.known_false_positives,
            "datamodel": self.datamodel,
            "source": self.source,
            "nes_fields": self.nes_fields,
        }
        #Only a subset of macro fields are required:
        all_macros = []
        for macro in self.macros:
            macro_dump:dict = {
                "name": macro.name,
                "definition": macro.definition,
                "description": macro.description
            }
            if len(macro.arguments) > 0:
                macro_dump['arguments'] = macro.arguments

            all_macros.append(macro_dump)
        model['macros'] = all_macros


        all_lookups = []
        for lookup in self.lookups:
            if lookup.collection is not None:
                all_lookups.append({
                                    "name":lookup.name,
                                    "description":lookup.description,
                                    "collection":lookup.collection,
                                    "case_sensitive_match": None,
                                    "fields_list":lookup.fields_list})
            elif lookup.filename is not None:
                all_lookups.append({
                                    "name":lookup.name,
                                    "description":lookup.description,
                                    "filename": lookup.filename.name,
                                    "default_match":"true" if lookup.default_match else "false",
                                    "case_sensitive_match": "true" if lookup.case_sensitive_match else "false",
                                    "match_type":lookup.match_type,
                                    "min_matches":lookup.min_matches,
                                    "fields_list":lookup.fields_list})
        model['lookups'] = all_lookups
        
        
        #Combine fields from this model with fields from parent
        super_fields.update(model)
        
        #return the model
        return super_fields


    def model_post_init(self, ctx:dict[str,Any]):
        # director: Optional[DirectorOutputDto] = ctx.get("output_dto",None)
        # if not isinstance(director,DirectorOutputDto):
        #     raise ValueError("DirectorOutputDto was not passed in context of Detection model_post_init")
        director: Optional[DirectorOutputDto] = ctx.get("output_dto",None)
        for story in self.tags.analytic_story:
            story.detections.append(self)
        
        #Ensure that all baselines link to this detection
        for baseline in self.baselines:
            new_detections = []
            replaced = False
            for d in baseline.tags.detections:
                    if isinstance(d,str) and self.name==d:
                        new_detections.append(self)
                        replaced = True
                    else:
                        new_detections.append(d)
            if replaced is False:
                raise ValueError(f"Error, failed to replace detection reference in Baseline '{baseline.name}' to detection '{self.name}'")             
            baseline.tags.detections = new_detections
        
        return self



    
    @field_validator('lookups',mode="before")
    @classmethod
    def getDetectionLookups(cls, v:list[str], info:ValidationInfo)->list[Lookup]:
        director:DirectorOutputDto = info.context.get("output_dto",None)
        
        search:Union[str,dict] = info.data.get("search",None)
        if not isinstance(search,str):
            #The search was sigma formatted (or failed other validation and was None), so we will not validate macros in it
            return []
        
        lookups= Lookup.get_lookups(search, director)
        return lookups

    @field_validator('baselines',mode="before")
    @classmethod
    def mapDetectionNamesToBaselineObjects(cls, v:list[str], info:ValidationInfo)->List[Baseline]:
        if len(v) > 0:
            raise ValueError("Error, baselines are constructed automatically at runtime.  Please do not include this field.")

        
        name:Union[str,dict] = info.data.get("name",None)
        if name is None:
            raise ValueError("Error, cannot get Baselines because the Detection does not have a 'name' defined.")
        
        director:DirectorOutputDto = info.context.get("output_dto",None)
        baselines:List[Baseline] = []
        for baseline in director.baselines:
            if name in baseline.tags.detections:
                baselines.append(baseline)

        return baselines

    @field_validator('macros',mode="before")
    @classmethod
    def getDetectionMacros(cls, v:list[str], info:ValidationInfo)->list[Macro]:
        director:DirectorOutputDto = info.context.get("output_dto",None)
        
        search:Union[str,dict] = info.data.get("search",None)
        if not isinstance(search,str):
            #The search was sigma formatted (or failed other validation and was None), so we will not validate macros in it
            return []
        
        search_name:Union[str,Any] = info.data.get("name",None)
        assert isinstance(search_name,str), f"Expected 'search_name' to be a string, instead it was [{type(search_name)}]"
        
        
        
        filter_macro_name = search_name.replace(' ', '_').replace('-', '_').replace('.', '_').replace('/', '_').lower() + '_filter'
        try:        
            filter_macro = Macro.mapNamesToSecurityContentObjects([filter_macro_name], director)[0]
        except:
            # Filter macro did not exist, so create one at runtime
            filter_macro = Macro.model_validate({"name":filter_macro_name, 
                                                "definition":'search *', 
                                                "description":'Update this macro to limit the output results to filter out false positives.'})
            director.addContentToDictMappings(filter_macro)
        
        macros_from_search = Macro.get_macros(search, director)
        
        return  macros_from_search

    def get_content_dependencies(self)->list[SecurityContentObject]:
        #Do this separately to satisfy type checker
        objects: list[SecurityContentObject] = []
        objects += self.macros 
        objects += self.lookups     
        return objects
    
    
    @field_validator("deployment", mode="before")
    def getDeployment(cls, v:Any, info:ValidationInfo)->Deployment:
        return Deployment.getDeployment(v,info)
        return SecurityContentObject.getDeploymentFromType(info.data.get("type",None), info)
        # director: Optional[DirectorOutputDto] = info.context.get("output_dto",None) 
        # if not director:
        #     raise ValueError("Cannot set deployment - DirectorOutputDto not passed to Detection Constructor in context")
        

        # typeField = info.data.get("type",None)

        # deps = [deployment for deployment in director.deployments if deployment.type == typeField]
        # if len(deps) == 1:
        #     return deps[0]
        # elif len(deps) == 0:
        #     raise ValueError(f"Failed to find Deployment for type '{typeField}' "\
        #                      f"from  possible {[deployment.type for deployment in director.deployments]}")
        # else:
        #     raise ValueError(f"Found more than 1 ({len(deps)}) Deployment for type '{typeField}' "\
        #                      f"from  possible {[deployment.type for deployment in director.deployments]}")


    @staticmethod
    def get_detections_from_filenames(detection_filenames:set[str], all_detections:list[Detection_Abstract])->list[Detection_Abstract]:
        detection_filenames = set(str(pathlib.Path(filename).absolute()) for filename in detection_filenames)
        detection_dict = SecurityContentObject.create_filename_to_content_dict(all_detections)

        try:
            return [detection_dict[detection_filename] for detection_filename in detection_filenames]
        except Exception as e:
            raise Exception(f"Failed to find detection object for modified detection: {str(e)}")
        

    # @validator("type")
    # def type_valid(cls, v, values):
    #     if v.lower() not in [el.name.lower() for el in AnalyticsType]:
    #         raise ValueError("not valid analytics type: " + values["name"])
    #     return v

    
    @field_validator("enabled_by_default",mode="before")
    def only_enabled_if_production_status(cls,v:Any,info:ValidationInfo)->bool:
        '''
        A detection can ONLY be enabled by default if it is a PRODUCTION detection.
        If not (for example, it is EXPERIMENTAL or DEPRECATED) then we will throw an exception.
        Similarly, a detection MUST be schedulable, meaning that it must be Anomaly, Correleation, or TTP.
        We will not allow Hunting searches to be enabled by default.
        '''
        if v == False:
            return v
        
        status = DetectionStatus(info.data.get("status"))
        searchType = AnalyticsType(info.data.get("type"))
        errors = []
        if status != DetectionStatus.production:
            errors.append(f"status is '{status.name}'. Detections that are enabled by default MUST be '{DetectionStatus.production.value}'")
            
        if searchType not in [AnalyticsType.Anomaly, AnalyticsType.Correlation, AnalyticsType.TTP]:            
            errors.append(f"type is '{searchType.value}'. Detections that are enabled by default MUST be one of the following types: {[AnalyticsType.Anomaly.value, AnalyticsType.Correlation.value, AnalyticsType.TTP.value]}")
        if len(errors) > 0:
            error_message = "\n  - ".join(errors)
            raise ValueError(f"Detection is 'enabled_by_default: true' however \n  - {error_message}")
        
        return v
    

    @model_validator(mode="after")
    def addTags_nist(self):
        if self.type == AnalyticsType.TTP.value:
            self.tags.nist = [NistCategory.DE_CM]
        else:
            self.tags.nist = [NistCategory.DE_AE]
        return self
    
    @model_validator(mode="after")
    def ensureProperObservablesExist(self):
        """
        If a detections is PRODUCTION and either TTP or ANOMALY, then it MUST have an Observable with the VICTIM role.

        Returns:
            self: Returns itself if the valdiation passes 
        """
        if self.status not in [DetectionStatus.production.value]:
            # Only perform this validation on production detections
            return self

        if self.type not in [AnalyticsType.TTP.value, AnalyticsType.Anomaly.value]:
            # Only perform this validation on TTP and Anomaly detections
            return self 
    
        #Detection is required to have a victim
        roles = []
        for observable in self.tags.observable:
            roles.extend(observable.role)
        
        if roles.count("Victim") == 0:
            raise ValueError(f"Error, there must be AT LEAST 1 Observable with the role 'Victim' declared in Detection.tags.observables. However, none were found.")
        
        # Exactly one victim was found
        return self
        

    @model_validator(mode="after")
    def search_observables_exist_validate(self):
        
        if isinstance(self.search, str):
            
            observable_fields = [ob.name.lower() for ob in self.tags.observable]
            
            #All $field$ fields from the message must appear in the search
            field_match_regex = r"\$([^\s.]*)\$"
            
            
            if self.tags.message:
                message_fields = [match.replace("$", "").lower() for match in re.findall(field_match_regex, self.tags.message.lower())]
                missing_fields = set([field for field in observable_fields if field not in self.search.lower()])
            else:
                message_fields = []
                missing_fields = set()
            

            error_messages = []
            if len(missing_fields) > 0:
                error_messages.append(f"The following fields are declared as observables, but do not exist in the search: {missing_fields}")

            
            missing_fields = set([field for field in message_fields if field not in self.search.lower()])
            if len(missing_fields) > 0:
                error_messages.append(f"The following fields are used as fields in the message, but do not exist in the search: {missing_fields}")
            
            if len(error_messages) > 0 and self.status == DetectionStatus.production.value:
                msg = "Use of fields in observables/messages that do not appear in search:\n\t- "+ "\n\t- ".join(error_messages)
                raise(ValueError(msg))
        
        # Found everything
        return self
        

<<<<<<< HEAD
    @validator("tests", always=True)
    def tests_validate(cls, v, values):
        if values.get("status","") == DetectionStatus.production.value and not v:
            raise ValueError(
                "At least one test is REQUIRED for production detection: " + values["name"]
            )
        return v
=======
    @model_validator(mode='after')
    def ensurePresenceOfRequiredTests(self):
        # TODO (cmcginley): Fix detection_abstract.tests_validate so that it surfaces validation errors
        #   (e.g. a lack of tests) to the final results, instead of just showing a failed detection w/
        #   no tests (maybe have a message propagated at the detection level? do a separate coverage
        #   check as part of validation?):
    
    
        #Only production analytics require tests
        if self.status != DetectionStatus.production.value:
            return self
        
        # All types EXCEPT Correlation MUST have test(s). Any other type, including newly defined types, requires them.
        # Accordingly, we do not need to do additional checks if the type is Correlation
        if self.type in set([AnalyticsType.Correlation.value]):
            return self
        
        if self.tags.manual_test is not None:
            for test in self.tests:
                test.skip(f"TEST SKIPPED: Detection marked as 'manual_test' with explanation: '{self.tags.manual_test}'")

        if len(self.tests) == 0:
            raise ValueError(f"At least one test is REQUIRED for production detection: {self.name}")
            

        return self

    @field_validator("tests")
    def tests_validate(cls, v, info:ValidationInfo):
        # TODO (cmcginley): Fix detection_abstract.tests_validate so that it surfaces validation errors
        #   (e.g. a lack of tests) to the final results, instead of just showing a failed detection w/
        #   no tests (maybe have a message propagated at the detection level? do a separate coverage
        #   check as part of validation?):
>>>>>>> 904ed464
    
    
        #Only production analytics require tests
        if info.data.get("status","") != DetectionStatus.production.value:
            return v
        
        # All types EXCEPT Correlation MUST have test(s). Any other type, including newly defined types, requires them.
        # Accordingly, we do not need to do additional checks if the type is Correlation
        if info.data.get("type","") in set([AnalyticsType.Correlation.value]):
            return v
        
            
        # Ensure that there is at least 1 test        
        if len(v) == 0:
            if info.data.get("tags",None) and info.data.get("tags").manual_test is not None:
                # Detections that are manual_test MAY have detections, but it is not required.  If they
                # do not have one, then create one which will be a placeholder.
                # Note that this fake UnitTest (and by extension, Integration Test) will NOT be generated
                # if there ARE test(s) defined for a Detection.
                placeholder_test = UnitTest(name="PLACEHOLDER FOR DETECTION TAGGED MANUAL_TEST WITH NO TESTS SPECIFIED IN YML FILE", attack_data=[])
                return [placeholder_test]
            
            else:
                raise ValueError("At least one test is REQUIRED for production detection: " + info.data.get("name", "NO NAME FOUND"))


        #No issues - at least one test provided for production type requiring testing
        return v
        
    def all_tests_successful(self) -> bool:
<<<<<<< HEAD
        if len(self.tests) == 0 and self.status is DetectionStatus.production.value:
=======
        """
        Checks that all tests in the detection succeeded. If no tests are defined, consider that a
        failure; if any test fails (FAIL, ERROR), consider that a failure; if any test has
        no result or no status, consider that a failure. If all tests succeed (PASS, SKIP), consider
        the detection a success
        :returns: bool where True indicates all tests succeeded (they existed, complete and were
            PASS/SKIP)
        """
        # If no tests are defined, we consider it a failure for the detection
        if len(self.tests) == 0:
>>>>>>> 904ed464
            return False

        # Iterate over tests
        for test in self.tests:
            # Check that test.result is not None
            if test.result is not None:
                # Check status is set (complete)
                if test.result.complete:
                    # Check for failure (FAIL, ERROR)
                    if test.result.failed:
                        return False
                else:
                    # If no stauts, return False
                    return False
            else:
                # If no result, return False
                return False

        # If all tests are successful (PASS/SKIP), return True
        return True

    def get_summary(
        self,
        detection_fields: list[str] = ["name", "search"],
        test_result_fields: list[str] = ["success", "message", "exception", "status", "duration", "wait_duration"],
        test_job_fields: list[str] = ["resultCount", "runDuration"],
    ) -> dict:
        """
        Aggregates a dictionary summarizing the detection model, including all test results
        :param detection_fields: the fields of the top level detection to gather
        :param test_result_fields: the fields of the test result(s) to gather
        :param test_job_fields: the fields of the test result(s) job content to gather
        :returns: a dict summary
        """
        # Init the summary dict
        summary_dict = {}

        # Grab the top level detection fields
        for field in detection_fields:
            summary_dict[field] = getattr(self, field)

        # Set success based on whether all tests passed
        summary_dict["success"] = self.all_tests_successful()

        # Aggregate test results
        summary_dict["tests"] = []
        for test in self.tests:
            # Initialize the dict as a mapping of strings to str/bool
            result: dict[str, Union[str, bool]] = {
                "name": test.name,
                "test_type": test.test_type.value
            }

            # If result is not None, get a summary of the test result w/ the requested fields
            if test.result is not None:
                result.update(
                    test.result.get_summary_dict(
                        model_fields=test_result_fields,
                        job_fields=test_job_fields,
                    )
                )
            else:
                # If no test result, consider it a failure
                result["success"] = False
                result["message"] = "NO RESULT - Test not run"

            # Add the result to our list
            summary_dict["tests"].append(result)

        # Return the summary

        return summary_dict


    def getMetadata(self)->dict[str,str]:
        return {'detection_id':str(self.id),
                'deprecated':'1' if self.status==DetectionStatus.deprecated.value else '0',
                'detection_version':str(self.version)}

<|MERGE_RESOLUTION|>--- conflicted
+++ resolved
@@ -598,15 +598,7 @@
         return self
         
 
-<<<<<<< HEAD
-    @validator("tests", always=True)
-    def tests_validate(cls, v, values):
-        if values.get("status","") == DetectionStatus.production.value and not v:
-            raise ValueError(
-                "At least one test is REQUIRED for production detection: " + values["name"]
-            )
-        return v
-=======
+
     @model_validator(mode='after')
     def ensurePresenceOfRequiredTests(self):
         # TODO (cmcginley): Fix detection_abstract.tests_validate so that it surfaces validation errors
@@ -640,7 +632,6 @@
         #   (e.g. a lack of tests) to the final results, instead of just showing a failed detection w/
         #   no tests (maybe have a message propagated at the detection level? do a separate coverage
         #   check as part of validation?):
->>>>>>> 904ed464
     
     
         #Only production analytics require tests
@@ -671,9 +662,6 @@
         return v
         
     def all_tests_successful(self) -> bool:
-<<<<<<< HEAD
-        if len(self.tests) == 0 and self.status is DetectionStatus.production.value:
-=======
         """
         Checks that all tests in the detection succeeded. If no tests are defined, consider that a
         failure; if any test fails (FAIL, ERROR), consider that a failure; if any test has
@@ -684,7 +672,6 @@
         """
         # If no tests are defined, we consider it a failure for the detection
         if len(self.tests) == 0:
->>>>>>> 904ed464
             return False
 
         # Iterate over tests
