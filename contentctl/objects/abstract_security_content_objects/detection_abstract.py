--- conflicted
+++ resolved
@@ -46,11 +46,7 @@
     status: DetectionStatus = Field(...)
     data_source: list[str] = []
     tags: DetectionTags = Field(...)
-<<<<<<< HEAD
     search: str = Field(...)
-=======
-    search: Union[str, dict[str, Any]] = Field(...)
->>>>>>> 44ef8d90
     how_to_implement: str = Field(..., min_length=4)
     known_false_positives: str = Field(..., min_length=4)
 
@@ -69,15 +65,7 @@
 
     @field_validator("search", mode="before")
     @classmethod
-<<<<<<< HEAD
     def validate_presence_of_filter_macro(cls, value:str, info:ValidationInfo)->str:
-=======
-    def validate_presence_of_filter_macro(
-        cls,
-        value: Union[str, dict[str, Any]],
-        info: ValidationInfo
-    ) -> Union[str, dict[str, Any]]:
->>>>>>> 44ef8d90
         """
         Validates that, if required to be present, the filter macro is present with the proper name.
         The filter macro MUST be derived from the name of the detection
@@ -91,18 +79,9 @@
 
         Returns:
             Union[str, dict[str,Any]]: The search, either in sigma or SPL format.
-<<<<<<< HEAD
         """        
         
         
-=======
-        """
-
-        if isinstance(value, dict):
-            # If the search is a dict, then it is in Sigma format so return it
-            return value
-
->>>>>>> 44ef8d90
         # Otherwise, the search is SPL.
 
         # In the future, we will may add support that makes the inclusion of the
@@ -168,8 +147,7 @@
 
     @computed_field
     @property
-<<<<<<< HEAD
-    def datamodel(self)->List[DataModel]:
+    def datamodel(self) -> List[DataModel]:
         return [dm for dm in DataModel if dm.value in self.search]
         
             
@@ -177,21 +155,9 @@
 
     @computed_field
     @property
-    def source(self)->str:
+    def source(self) -> str:
         return self.file_path.absolute().parent.name
         
-=======
-    def datamodel(self) -> List[DataModel]:
-        if isinstance(self.search, str):
-            return [dm for dm in DataModel if dm.value in self.search]
-        else:
-            return []
-
-    @computed_field
-    @property
-    def source(self) -> str:
-        return self.file_path.absolute().parent.name
->>>>>>> 44ef8d90
 
     deployment: Deployment = Field({})
 
@@ -276,20 +242,10 @@
 
     @computed_field
     @property
-<<<<<<< HEAD
-    def providing_technologies(self)->List[ProvidingTechnology]:
+    def providing_technologies(self) -> List[ProvidingTechnology]:
         return ProvidingTechnology.getProvidingTechFromSearch(self.search)
         
     
-=======
-    def providing_technologies(self) -> List[ProvidingTechnology]:
-        if isinstance(self.search, str):
-            return ProvidingTechnology.getProvidingTechFromSearch(self.search)
-        else:
-            # Dict-formatted searches (sigma) will not have providing technologies
-            return []
-
->>>>>>> 44ef8d90
     @computed_field
     @property
     def risk(self) -> list[dict[str, Any]]:
@@ -480,28 +436,13 @@
 
     @field_validator('lookups', mode="before")
     @classmethod
-<<<<<<< HEAD
-    def getDetectionLookups(cls, v:list[str], info:ValidationInfo)->list[Lookup]:
+    def getDetectionLookups(cls, v:list[str], info:ValidationInfo) -> list[Lookup]:
         director:DirectorOutputDto = info.context.get("output_dto",None)
         
         search:Union[str,None] = info.data.get("search",None)
         if search is None:
             raise ValueError("Search was None - is this file missing the search field?")
         
-=======
-    def getDetectionLookups(cls, v: list[str], info: ValidationInfo) -> list[Lookup]:
-        if info.context is None:
-            raise ValueError("ValidationInfo.context unexpectedly null")
-
-        director: DirectorOutputDto = info.context.get("output_dto", None)
-
-        search: Union[str, dict[str, Any], None] = info.data.get("search", None)
-        if not isinstance(search, str):
-            # The search was sigma formatted (or failed other validation and was None), so we will
-            # not validate macros in it
-            return []
-
->>>>>>> 44ef8d90
         lookups = Lookup.get_lookups(search, director)
         return lookups
 
@@ -535,33 +476,15 @@
 
     @field_validator('macros', mode="before")
     @classmethod
-<<<<<<< HEAD
-    def getDetectionMacros(cls, v:list[str], info:ValidationInfo)->list[Macro]:
-        director:DirectorOutputDto = info.context.get("output_dto",None)
-        
-        search:Union[str,None] = info.data.get("search",None)
-        if search is None:
-            raise ValueError("Search was None - is this file missing the search field?")
-        
-        search_name:Union[str,Any] = info.data.get("name",None)
-        assert isinstance(search_name,str), f"Expected 'search_name' to be a string, instead it was [{type(search_name)}]"
-        
-        
-        
-        filter_macro_name = search_name.replace(' ', '_').replace('-', '_').replace('.', '_').replace('/', '_').lower() + '_filter'
-        try:        
-=======
     def getDetectionMacros(cls, v: list[str], info: ValidationInfo) -> list[Macro]:
         if info.context is None:
             raise ValueError("ValidationInfo.context unexpectedly null")
 
         director: DirectorOutputDto = info.context.get("output_dto", None)
 
-        search: str | dict[str, Any] | None = info.data.get("search", None)
-        if not isinstance(search, str):
-            # The search was sigma formatted (or failed other validation and was None), so we will
-            # not validate macros in it
-            return []
+        search: str | None = info.data.get("search", None)
+        if search is None:
+            raise ValueError("Search was None - is this file missing the search field?")
 
         search_name: Union[str, Any] = info.data.get("name", None)
         message = f"Expected 'search_name' to be a string, instead it was [{type(search_name)}]"
@@ -574,7 +497,6 @@
             .lower()\
             + '_filter'
         try:
->>>>>>> 44ef8d90
             filter_macro = Macro.mapNamesToSecurityContentObjects([filter_macro_name], director)[0]
         except Exception:
             # Filter macro did not exist, so create one at runtime
@@ -676,76 +598,44 @@
 
     @model_validator(mode="after")
     def search_observables_exist_validate(self):
-<<<<<<< HEAD
         observable_fields = [ob.name.lower() for ob in self.tags.observable]
-        
-        #All $field$ fields from the message must appear in the search
+
+        # All $field$ fields from the message must appear in the search
         field_match_regex = r"\$([^\s.]*)\$"
-        
-        
+
+        missing_fields: set[str]
         if self.tags.message:
-            message_fields = [match.replace("$", "").lower() for match in re.findall(field_match_regex, self.tags.message.lower())]
+            matches = re.findall(field_match_regex, self.tags.message.lower())
+            message_fields = [match.replace("$", "").lower() for match in matches]
             missing_fields = set([field for field in observable_fields if field not in self.search.lower()])
         else:
             message_fields = []
             missing_fields = set()
-        
-
-        error_messages = []
+
+        error_messages: list[str] = []
         if len(missing_fields) > 0:
-            error_messages.append(f"The following fields are declared as observables, but do not exist in the search: {missing_fields}")
-
-        
+            error_messages.append(
+                "The following fields are declared as observables, but do not exist in the "
+                f"search: {missing_fields}"
+            )
+
         missing_fields = set([field for field in message_fields if field not in self.search.lower()])
         if len(missing_fields) > 0:
-            error_messages.append(f"The following fields are used as fields in the message, but do not exist in the search: {missing_fields}")
-        
-        if len(error_messages) > 0 and self.status == DetectionStatus.production.value:
-            msg = "Use of fields in observables/messages that do not appear in search:\n\t- "+ "\n\t- ".join(error_messages)
-            raise(ValueError(msg))
-        
-=======
-        if isinstance(self.search, str):
-
-            observable_fields = [ob.name.lower() for ob in self.tags.observable]
-
-            # All $field$ fields from the message must appear in the search
-            field_match_regex = r"\$([^\s.]*)\$"
-
-            missing_fields: set[str]
-            if self.tags.message:
-                matches = re.findall(field_match_regex, self.tags.message.lower())
-                message_fields = [match.replace("$", "").lower() for match in matches]
-                missing_fields = set([field for field in observable_fields if field not in self.search.lower()])
-            else:
-                message_fields = []
-                missing_fields = set()
-
-            error_messages: list[str] = []
-            if len(missing_fields) > 0:
-                error_messages.append(
-                    "The following fields are declared as observables, but do not exist in the "
-                    f"search: {missing_fields}"
-                )
-
-            missing_fields = set([field for field in message_fields if field not in self.search.lower()])
-            if len(missing_fields) > 0:
-                error_messages.append(
-                    "The following fields are used as fields in the message, but do not exist in "
-                    f"the search: {missing_fields}"
-                )
-
-            # NOTE: we ignore the type error around self.status because we are using Pydantic's
-            # use_enum_values configuration
-            # https://docs.pydantic.dev/latest/api/config/#pydantic.config.ConfigDict.populate_by_name
-            if len(error_messages) > 0 and self.status == DetectionStatus.production.value:         # type: ignore
-                msg = (
-                    "Use of fields in observables/messages that do not appear in search:\n\t- "
-                    "\n\t- ".join(error_messages)
-                )
-                raise ValueError(msg)
-
->>>>>>> 44ef8d90
+            error_messages.append(
+                "The following fields are used as fields in the message, but do not exist in "
+                f"the search: {missing_fields}"
+            )
+
+        # NOTE: we ignore the type error around self.status because we are using Pydantic's
+        # use_enum_values configuration
+        # https://docs.pydantic.dev/latest/api/config/#pydantic.config.ConfigDict.populate_by_name
+        if len(error_messages) > 0 and self.status == DetectionStatus.production.value:         # type: ignore
+            msg = (
+                "Use of fields in observables/messages that do not appear in search:\n\t- "
+                "\n\t- ".join(error_messages)
+            )
+            raise ValueError(msg)
+
         # Found everything
         return self
 
