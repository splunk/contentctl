from __future__ import annotations
from typing import TYPE_CHECKING, Union, Optional, List, Any, Annotated
import re
import pathlib
from enum import Enum

from pydantic import (
    field_validator,
    model_validator,
    ValidationInfo,
    Field,
    computed_field,
    model_serializer,
    ConfigDict,
    FilePath
)

from contentctl.objects.macro import Macro
from contentctl.objects.lookup import Lookup
if TYPE_CHECKING:
    from contentctl.input.director import DirectorOutputDto
    from contentctl.objects.baseline import Baseline
    from contentctl.objects.config import CustomApp
    
from contentctl.objects.security_content_object import SecurityContentObject
from contentctl.objects.enums import AnalyticsType
from contentctl.objects.enums import DataModel
from contentctl.objects.enums import DetectionStatus
from contentctl.objects.enums import NistCategory

from contentctl.objects.detection_tags import DetectionTags
from contentctl.objects.deployment import Deployment
from contentctl.objects.unit_test import UnitTest
from contentctl.objects.manual_test import ManualTest
from contentctl.objects.test_group import TestGroup
from contentctl.objects.integration_test import IntegrationTest
from contentctl.objects.data_source import DataSource

from contentctl.objects.rba import rba_object

from contentctl.objects.base_test_result import TestResultStatus
from contentctl.objects.drilldown import Drilldown, DRILLDOWN_SEARCH_PLACEHOLDER
from contentctl.objects.enums import ProvidingTechnology
from contentctl.enrichments.cve_enrichment import CveEnrichmentObj
import datetime
from contentctl.objects.constants import (
    ES_MAX_STANZA_LENGTH,
    ES_SEARCH_STANZA_NAME_FORMAT_AFTER_CLONING_IN_PRODUCT_TEMPLATE,
    CONTENTCTL_MAX_SEARCH_NAME_LENGTH,
    CONTENTCTL_DETECTION_STANZA_NAME_FORMAT_TEMPLATE
)

MISSING_SOURCES: set[str] = set()

# Those AnalyticsTypes that we do not test via contentctl
SKIPPED_ANALYTICS_TYPES: set[str] = {
    AnalyticsType.Correlation.value
}


# TODO (#266): disable the use_enum_values configuration
class Detection_Abstract(SecurityContentObject):
    model_config = ConfigDict(use_enum_values=True)
    name:str = Field(...,max_length=CONTENTCTL_MAX_SEARCH_NAME_LENGTH)
    #contentType: SecurityContentType = SecurityContentType.detections
    type: AnalyticsType = Field(...)
    status: DetectionStatus = Field(...)
    data_source: list[str] = []
    tags: DetectionTags = Field(...)
    search: str = Field(...)
    how_to_implement: str = Field(..., min_length=4)
    known_false_positives: str = Field(..., min_length=4)
<<<<<<< HEAD
    rba: rba_object = Field(...)
=======
    explanation: None | str = Field(
        default=None,
        exclude=True, #Don't serialize this value when dumping the object
        description="Provide an explanation to be included "
        "in the 'Explanation' field of the Detection in "
        "the Use Case Library. If this field is not "
        "defined in the YML, it will default to the "
        "value of the 'description' field when " 
        "serialized in analyticstories_detections.j2",
    )
>>>>>>> 7f5319e2

    enabled_by_default: bool = False
    file_path: FilePath = Field(...)
    # For model construction to first attempt construction of the leftmost object.
    # From a file, this should be UnitTest. Note this is different than the
    # default mode, 'smart'
    # https://docs.pydantic.dev/latest/concepts/unions/#left-to-right-mode
    # https://github.com/pydantic/pydantic/issues/9101#issuecomment-2019032541
    tests: List[Annotated[Union[UnitTest, IntegrationTest, ManualTest], Field(union_mode='left_to_right')]] = []
    # A list of groups of tests, relying on the same data
    test_groups: list[TestGroup] = []

    data_source_objects: list[DataSource] = []
    drilldown_searches: list[Drilldown] = Field(default=[], description="A list of Drilldowns that should be included with this search")

    def get_conf_stanza_name(self, app:CustomApp)->str:
        stanza_name = CONTENTCTL_DETECTION_STANZA_NAME_FORMAT_TEMPLATE.format(app_label=app.label, detection_name=self.name)
        self.check_conf_stanza_max_length(stanza_name)
        return stanza_name
    

    def get_action_dot_correlationsearch_dot_label(self, app:CustomApp, max_stanza_length:int=ES_MAX_STANZA_LENGTH)->str:
        stanza_name = self.get_conf_stanza_name(app)
        stanza_name_after_saving_in_es = ES_SEARCH_STANZA_NAME_FORMAT_AFTER_CLONING_IN_PRODUCT_TEMPLATE.format(
            security_domain_value = self.tags.security_domain.value, 
            search_name = stanza_name
            )
        
    
        if len(stanza_name_after_saving_in_es) > max_stanza_length:
            raise ValueError(f"label may only be {max_stanza_length} characters to allow updating in-product, "
                             f"but stanza was actually {len(stanza_name_after_saving_in_es)} characters: '{stanza_name_after_saving_in_es}' ")
        
        return stanza_name    

    @field_validator("search", mode="before")
    @classmethod
    def validate_presence_of_filter_macro(cls, value:str, info:ValidationInfo)->str:
        """
        Validates that, if required to be present, the filter macro is present with the proper name.
        The filter macro MUST be derived from the name of the detection


        Args:
            value (str): The SPL search. It must be an SPL-formatted string.
            info (ValidationInfo): The validation info can contain a number of different objects.
                Today it only contains the director.

        Returns:
            str: The search, as an SPL formatted string.
        """
        
        # Otherwise, the search is SPL.

        # In the future, we will may add support that makes the inclusion of the
        # filter macro optional or automatically generates it for searches that
        # do not have it. For now, continue to require that all searches have a filter macro.
        FORCE_FILTER_MACRO = True
        if not FORCE_FILTER_MACRO:
            return value

        # Get the required macro name, which is derived from the search name.
        # Note that a separate validation ensures that the file name matches the content name
        name: Union[str, None] = info.data.get("name", None)
        if name is None:
            # The search was sigma formatted (or failed other validation and was None), so we will
            # not validate macros in it
            raise ValueError(
                "Cannot validate filter macro, field 'name' (which is required to validate the "
                "macro) was missing from the detection YML."
            )

        # Get the file name without the extension. Note this is not a full path!
        file_name = pathlib.Path(cls.contentNameToFileName(name)).stem
        file_name_with_filter = f"`{file_name}_filter`"

        if file_name_with_filter not in value:
            raise ValueError(
                f"Detection does not contain the EXACT filter macro {file_name_with_filter}. "
                "This filter macro MUST be present in the search. It usually placed at the end "
                "of the search and is useful for environment-specific filtering of False Positive or noisy results."
            )

        return value

    def adjust_tests_and_groups(self) -> None:
        """
        Converts UnitTest to ManualTest as needed, B=builds the `test_groups` field, constructing
        the model from the list of unit tests. Also, preemptively skips all manual tests, as well as
        tests for experimental/deprecated detections and Correlation type detections.
        """
        
        # Since ManualTest and UnitTest are not differentiable without looking at the manual_test
        # tag, Pydantic builds all tests as UnitTest objects. If we see the manual_test flag, we
        # convert these to ManualTest
        tmp: list[UnitTest | IntegrationTest | ManualTest] = []
        if self.tags.manual_test is not None:
            for test in self.tests:
                if not isinstance(test, UnitTest):
                    raise ValueError(
                        "At this point of intialization, tests should only be UnitTest objects, "
                        f"but encountered a {type(test)}."
                    )
                # Create the manual test and skip it upon creation (cannot test via contentctl)
                manual_test = ManualTest(
                    name=test.name,
                    attack_data=test.attack_data
                )
                tmp.append(manual_test)
            self.tests = tmp

        # iterate over the tests and create a TestGroup (and as a result, an IntegrationTest) for
        # each unit test
        self.test_groups = []
        for test in self.tests:
            # We only derive TestGroups from UnitTests (ManualTest is ignored and IntegrationTests
            # have not been created yet)
            if isinstance(test, UnitTest):
                test_group = TestGroup.derive_from_unit_test(test, self.name)
                self.test_groups.append(test_group)

        # now add each integration test to the list of tests
        for test_group in self.test_groups:
            self.tests.append(test_group.integration_test)

        # Skip all manual tests
        self.skip_manual_tests()

        # NOTE: we ignore the type error around self.status because we are using Pydantic's
        # use_enum_values configuration
        # https://docs.pydantic.dev/latest/api/config/#pydantic.config.ConfigDict.populate_by_name

        # Skip tests for non-production detections
        if self.status != DetectionStatus.production.value:                                         # type: ignore
            self.skip_all_tests(f"TEST SKIPPED: Detection is non-production ({self.status})")

        # Skip tests for detecton types like Correlation which are not supported via contentctl
        if self.type in SKIPPED_ANALYTICS_TYPES:
            self.skip_all_tests(
                f"TEST SKIPPED: Detection type {self.type} cannot be tested by contentctl"
            )

    @property
    def test_status(self) -> TestResultStatus | None:
        """
        Returns the collective status of the detections tests. If any test status has yet to be set,
        None is returned.If any test failed or errored, FAIL is returned. If all tests were skipped,
        SKIP is returned. If at least one test passed and the rest passed or skipped, PASS is
        returned.
        """
        # If the detection has no tests, we consider it to have been skipped (only non-production,
        # non-manual, non-correlation detections are allowed to have no tests defined)
        if len(self.tests) == 0:
            return TestResultStatus.SKIP

        passed = 0
        skipped = 0
        for test in self.tests:
            # If the result/status of any test has not yet been set, return None
            if test.result is None or test.result.status is None:
                return None
            elif test.result.status == TestResultStatus.ERROR or test.result.status == TestResultStatus.FAIL:
                # If any test failed or errored, return fail (we don't return the error state at
                # the aggregate detection level)
                return TestResultStatus.FAIL
            elif test.result.status == TestResultStatus.SKIP:
                skipped += 1
            elif test.result.status == TestResultStatus.PASS:
                passed += 1
            else:
                raise ValueError(
                    f"Undefined test status for test ({test.name}) in detection ({self.name})"
                )

        # If at least one of the tests passed and the rest passed or skipped, report pass
        if passed > 0 and (passed + skipped) == len(self.tests):
            return TestResultStatus.PASS
        elif skipped == len(self.tests):
            # If all tests skipped, return skip
            return TestResultStatus.SKIP

        raise ValueError(f"Undefined overall test status for detection: {self.name}")

    @computed_field
    @property
    def datamodel(self) -> List[DataModel]:
        return [dm for dm in DataModel if dm.value in self.search]
        
            
    

    @computed_field
    @property
    def source(self) -> str:
        return self.file_path.absolute().parent.name
        

    deployment: Deployment = Field({})

    @computed_field
    @property
    def annotations(self) -> dict[str, Union[List[str], int, str]]:

        annotations_dict: dict[str, str | list[str] | int] = {}
        annotations_dict["analytic_story"] = [story.name for story in self.tags.analytic_story]
        annotations_dict["confidence"] = self.tags.confidence
        if len(self.tags.cve or []) > 0:
            annotations_dict["cve"] = self.tags.cve
        annotations_dict["impact"] = self.tags.impact
        annotations_dict["type"] = self.type
        annotations_dict["type_list"] = [self.type]
        # annotations_dict["version"] = self.version

        annotations_dict["data_source"] = self.data_source

        # The annotations object is a superset of the mappings object.
        # So start with the mapping object.
        annotations_dict.update(self.mappings)

        # Make sure that the results are sorted for readability/easier diffs
        return dict(sorted(annotations_dict.items(), key=lambda item: item[0]))

    # playbooks: list[Playbook] = []

    baselines: list[Baseline] = Field([], validate_default=True)

    @computed_field
    @property
    def mappings(self) -> dict[str, List[str]]:
        mappings: dict[str, Any] = {}
        if len(self.tags.cis20) > 0:
            mappings["cis20"] = [tag.value for tag in self.tags.cis20]
        if len(self.tags.kill_chain_phases) > 0:
            mappings['kill_chain_phases'] = [phase.value for phase in self.tags.kill_chain_phases]
        if len(self.tags.mitre_attack_id) > 0:
            mappings['mitre_attack'] = self.tags.mitre_attack_id
        if len(self.tags.nist) > 0:
            mappings['nist'] = [category.value for category in self.tags.nist]

        # No need to sort the dict! It has been constructed in-order.
        # However, if this logic is changed, then consider reordering or
        # adding the sort back!
        # return dict(sorted(mappings.items(), key=lambda item: item[0]))
        return mappings

    macros: list[Macro] = Field([], validate_default=True)
    lookups: list[Lookup] = Field([], validate_default=True)

    cve_enrichment: list[CveEnrichmentObj] = Field([], validate_default=True)

    def cve_enrichment_func(self, __context: Any):
        if len(self.cve_enrichment) > 0:
            raise ValueError(f"Error, field 'cve_enrichment' should be empty and "
                             f"dynamically populated at runtime. Instead, this field contained: {self.cve_enrichment}")

        output_dto: Union[DirectorOutputDto, None] = __context.get("output_dto", None)
        if output_dto is None:
            raise ValueError("Context not provided to detection model post validator")

        enriched_cves: list[CveEnrichmentObj] = []

        for cve_id in self.tags.cve:
            try:
                enriched_cves.append(output_dto.cve_enrichment.enrich_cve(cve_id, raise_exception_on_failure=False))
            except Exception as e:
                raise ValueError(f"{e}")
        self.cve_enrichment = enriched_cves
        return self

    splunk_app_enrichment: Optional[List[dict]] = None

    @computed_field
    @property
    def nes_fields(self) -> Optional[str]:
        if self.deployment.alert_action.notable is not None:
            return ','.join(self.deployment.alert_action.notable.nes_fields)
        else:
            return None

    @computed_field
    @property
    def providing_technologies(self) -> List[ProvidingTechnology]:
        return ProvidingTechnology.getProvidingTechFromSearch(self.search)

    # TODO (#247): Refactor the risk property of detection_abstract
    @computed_field
    @property
    def risk(self) -> list[dict[str, Any]]:
        risk_objects: list[dict[str, str | int]] = []
        # TODO (#246): "User Name" type should map to a "user" risk object and not "other"
        risk_object_user_types = {'user', 'username', 'email address'}
        risk_object_system_types = {'device', 'endpoint', 'hostname', 'ip address'}
        process_threat_object_types = {'process name', 'process'}
        file_threat_object_types = {'file name', 'file', 'file hash'}
        url_threat_object_types = {'url string', 'url'}
        ip_threat_object_types = {'ip address'}

        for entity in self.tags.observable:
            risk_object: dict[str, str | int] = dict()
            if 'Victim' in entity.role and entity.type.lower() in risk_object_user_types:
                risk_object['risk_object_type'] = 'user'
                risk_object['risk_object_field'] = entity.name
                risk_object['risk_score'] = self.tags.risk_score
                risk_objects.append(risk_object)

            elif 'Victim' in entity.role and entity.type.lower() in risk_object_system_types:
                risk_object['risk_object_type'] = 'system'
                risk_object['risk_object_field'] = entity.name
                risk_object['risk_score'] = self.tags.risk_score
                risk_objects.append(risk_object)

            elif 'Attacker' in entity.role and entity.type.lower() in process_threat_object_types:
                risk_object['threat_object_field'] = entity.name
                risk_object['threat_object_type'] = "process"
                risk_objects.append(risk_object)

            elif 'Attacker' in entity.role and entity.type.lower() in file_threat_object_types:
                risk_object['threat_object_field'] = entity.name
                risk_object['threat_object_type'] = "file_name"
                risk_objects.append(risk_object)

            elif 'Attacker' in entity.role and entity.type.lower() in ip_threat_object_types:
                risk_object['threat_object_field'] = entity.name
                risk_object['threat_object_type'] = "ip_address"
                risk_objects.append(risk_object)

            elif 'Attacker' in entity.role and entity.type.lower() in url_threat_object_types:
                risk_object['threat_object_field'] = entity.name
                risk_object['threat_object_type'] = "url"
                risk_objects.append(risk_object)
            
            elif 'Attacker' in entity.role:
                risk_object['threat_object_field'] = entity.name
                risk_object['threat_object_type'] = entity.type.lower()
                risk_objects.append(risk_object)

            else:
                risk_object['risk_object_type'] = 'other'
                risk_object['risk_object_field'] = entity.name
                risk_object['risk_score'] = self.tags.risk_score
                risk_objects.append(risk_object)
                continue

        return risk_objects

    @computed_field
    @property
    def metadata(self) -> dict[str, str|float]:
        # NOTE: we ignore the type error around self.status because we are using Pydantic's
        # use_enum_values configuration
        # https://docs.pydantic.dev/latest/api/config/#pydantic.config.ConfigDict.populate_by_name

        # NOTE: The `inspect` action is HIGHLY sensitive to the structure of the metadata line in
        # the detection stanza in savedsearches.conf. Additive operations (e.g. a new field in the
        # dict below) should not have any impact, but renaming or removing any of these fields will
        # break the `inspect` action.
        return {
            'detection_id': str(self.id),
            'deprecated': '1' if self.status == DetectionStatus.deprecated.value else '0',          # type: ignore
            'detection_version': str(self.version),
            'publish_time': datetime.datetime(self.date.year,self.date.month,self.date.day,0,0,0,0,tzinfo=datetime.timezone.utc).timestamp()
        }

    @model_serializer
    def serialize_model(self):
        # Call serializer for parent
        super_fields = super().serialize_model()

        # All fields custom to this model
        model = {
            "tags": self.tags.model_dump(),
            "type": self.type,
            "search": self.search,
            "how_to_implement": self.how_to_implement,
            "known_false_positives": self.known_false_positives,
            "datamodel": self.datamodel,
            "source": self.source,
            "nes_fields": self.nes_fields,
        }

        # Only a subset of macro fields are required:
        all_macros: list[dict[str, str | list[str]]] = []
        for macro in self.macros:
            macro_dump: dict[str, str | list[str]] = {
                "name": macro.name,
                "definition": macro.definition,
                "description": macro.description
            }
            if len(macro.arguments) > 0:
                macro_dump['arguments'] = macro.arguments

            all_macros.append(macro_dump)
        model['macros'] = all_macros                                                                # type: ignore

        all_lookups: list[dict[str, str | int | None]] = []
        for lookup in self.lookups:
            if lookup.collection is not None:
                all_lookups.append(
                    {
                        "name": lookup.name,
                        "description": lookup.description,
                        "collection": lookup.collection,
                        "case_sensitive_match": None,
                        "fields_list": lookup.fields_list
                    }
                )
            elif lookup.filename is not None:
                all_lookups.append(
                    {
                        "name": lookup.name,
                        "description": lookup.description,
                        "filename": lookup.filename.name,
                        "default_match": "true" if lookup.default_match else "false",
                        "case_sensitive_match": "true" if lookup.case_sensitive_match else "false",
                        "match_type": lookup.match_type,
                        "min_matches": lookup.min_matches,
                        "fields_list": lookup.fields_list
                    }
                )
        model['lookups'] = all_lookups                                                              # type: ignore

        # Combine fields from this model with fields from parent
        super_fields.update(model)                                                                  # type: ignore

        # return the model
        return super_fields

    def model_post_init(self, __context: Any) -> None:
        super().model_post_init(__context)
        director: Optional[DirectorOutputDto] = __context.get("output_dto", None)

        # Ensure that all baselines link to this detection
        for baseline in self.baselines:
            new_detections: list[Detection_Abstract | str] = []
            replaced = False
            for d in baseline.tags.detections:
                if isinstance(d, str) and self.name == d:
                    new_detections.append(self)
                    replaced = True
                else:
                    new_detections.append(d)
            if replaced is False:
                raise ValueError(
                    f"Error, failed to replace detection reference in Baseline '{baseline.name}' "
                    f"to detection '{self.name}'"
                )
            baseline.tags.detections = new_detections

        # Data source may be defined 1 on each line, OR they may be defined as
        # SOUCE_1 AND ANOTHERSOURCE AND A_THIRD_SOURCE
        # if more than 1 data source is required for a detection (for example, because it includes a join)
        # Parse and update the list to resolve individual names and remove potential duplicates
        updated_data_source_names: set[str] = set()

        for ds in self.data_source:
            split_data_sources = {d.strip() for d in ds.split('AND')}
            updated_data_source_names.update(split_data_sources)

        sources = sorted(list(updated_data_source_names))

        matched_data_sources: list[DataSource] = []
        missing_sources: list[str] = []
        for source in sources:
            try:
                matched_data_sources += DataSource.mapNamesToSecurityContentObjects([source], director)
            except Exception:
                # We gobble this up and add it to a global set so that we
                # can print it ONCE at the end of the build of datasources.
                # This will be removed later as per the note below
                MISSING_SOURCES.add(source)

        if len(missing_sources) > 0:
            # This will be changed to ValueError when we have a complete list of data sources
            print(
                "WARNING: The following exception occurred when mapping the data_source field to "
                f"DataSource objects:{missing_sources}"
            )

        self.data_source_objects = matched_data_sources

        for story in self.tags.analytic_story:
            story.detections.append(self)     

        self.cve_enrichment_func(__context)

        # Derive TestGroups and IntegrationTests, adjust for ManualTests, skip as needed
        self.adjust_tests_and_groups()

        # Ensure that if there is at least 1 drilldown, at least
        # 1 of the drilldowns contains the string Drilldown.SEARCH_PLACEHOLDER.
        # This is presently a requirement when 1 or more drilldowns are added to a detection.
        # Note that this is only required for production searches that are not hunting
            
        if self.type == AnalyticsType.Hunting.value or self.status != DetectionStatus.production.value:
            #No additional check need to happen on the potential drilldowns.
            pass
        else:
            found_placeholder = False
            if len(self.drilldown_searches) < 2:
                raise ValueError(f"This detection is required to have 2 drilldown_searches, but only has [{len(self.drilldown_searches)}]")
            for drilldown in self.drilldown_searches:
                if DRILLDOWN_SEARCH_PLACEHOLDER in drilldown.search:
                    found_placeholder = True
            if not found_placeholder:
                raise ValueError("Detection has one or more drilldown_searches, but none of them "
                                 f"contained '{DRILLDOWN_SEARCH_PLACEHOLDER}. This is a requirement "
                                 "if drilldown_searches are defined.'")
            
        # Update the search fields with the original search, if required
        for drilldown in self.drilldown_searches:
            drilldown.perform_search_substitutions(self)

        #For experimental purposes, add the default drilldowns
        #self.drilldown_searches.extend(Drilldown.constructDrilldownsFromDetection(self))

    @property
    def drilldowns_in_JSON(self) -> list[dict[str,str]]:
        """This function is required for proper JSON 
        serializiation of drilldowns to occur in savedsearches.conf.
        It returns the list[Drilldown] as a list[dict].
        Without this function, the jinja template is unable
        to convert list[Drilldown] to JSON

        Returns:
            list[dict[str,str]]: List of Drilldowns dumped to dict format
        """        
        return [drilldown.model_dump() for drilldown in self.drilldown_searches]

    @field_validator('lookups', mode="before")
    @classmethod
    def getDetectionLookups(cls, v:list[str], info:ValidationInfo) -> list[Lookup]:
        director:DirectorOutputDto = info.context.get("output_dto",None)
        
        search:Union[str,None] = info.data.get("search",None)
        if search is None:
            raise ValueError("Search was None - is this file missing the search field?")
        
        lookups = Lookup.get_lookups(search, director)
        return lookups

    @field_validator('baselines', mode="before")
    @classmethod
    def mapDetectionNamesToBaselineObjects(cls, v: list[str], info: ValidationInfo) -> List[Baseline]:
        if len(v) > 0:
            raise ValueError(
                "Error, baselines are constructed automatically at runtime.  Please do not include this field."
            )

        name: Union[str, None] = info.data.get("name", None)
        if name is None:
            raise ValueError("Error, cannot get Baselines because the Detection does not have a 'name' defined.")

        if info.context is None:
            raise ValueError("ValidationInfo.context unexpectedly null")

        director: DirectorOutputDto = info.context.get("output_dto", None)
        baselines: List[Baseline] = []
        for baseline in director.baselines:
            # This matching is a bit strange, because baseline.tags.detections starts as a list of strings, but
            # is eventually updated to a list of Detections as we construct all of the detection objects.
            detection_names = [
                detection_name for detection_name in baseline.tags.detections if isinstance(detection_name, str)
            ]
            if name in detection_names:
                baselines.append(baseline)

        return baselines

    @field_validator('macros', mode="before")
    @classmethod
    def getDetectionMacros(cls, v: list[str], info: ValidationInfo) -> list[Macro]:
        if info.context is None:
            raise ValueError("ValidationInfo.context unexpectedly null")

        director: DirectorOutputDto = info.context.get("output_dto", None)

        search: str | None = info.data.get("search", None)
        if search is None:
            raise ValueError("Search was None - is this file missing the search field?")

        search_name: Union[str, Any] = info.data.get("name", None)
        message = f"Expected 'search_name' to be a string, instead it was [{type(search_name)}]"
        assert isinstance(search_name, str), message

        filter_macro_name = search_name.replace(' ', '_')\
            .replace('-', '_')\
            .replace('.', '_')\
            .replace('/', '_')\
            .lower()\
            + '_filter'
        try:
            filter_macro = Macro.mapNamesToSecurityContentObjects([filter_macro_name], director)[0]
        except Exception:
            # Filter macro did not exist, so create one at runtime
            filter_macro = Macro.model_validate(
                {
                    "name": filter_macro_name,
                    "definition": 'search *',
                    "description": 'Update this macro to limit the output results to filter out false positives.'
                }
            )
            director.addContentToDictMappings(filter_macro)

        macros_from_search = Macro.get_macros(search, director)

        return macros_from_search

    def get_content_dependencies(self) -> list[SecurityContentObject]:
        # Do this separately to satisfy type checker
        objects: list[SecurityContentObject] = []
        objects += self.macros
        objects += self.lookups
        return objects

    @field_validator("deployment", mode="before")
    def getDeployment(cls, v: Any, info: ValidationInfo) -> Deployment:
        return Deployment.getDeployment(v, info)

    @field_validator("enabled_by_default", mode="before")
    def only_enabled_if_production_status(cls, v: Any, info: ValidationInfo) -> bool:
        '''
        A detection can ONLY be enabled by default if it is a PRODUCTION detection.
        If not (for example, it is EXPERIMENTAL or DEPRECATED) then we will throw an exception.
        Similarly, a detection MUST be schedulable, meaning that it must be Anomaly, Correleation, or TTP.
        We will not allow Hunting searches to be enabled by default.
        '''
        if v is False:
            return v

        status = DetectionStatus(info.data.get("status"))
        searchType = AnalyticsType(info.data.get("type"))
        errors: list[str] = []
        if status != DetectionStatus.production:
            errors.append(
                f"status is '{status.name}'. Detections that are enabled by default MUST be "
                f"'{DetectionStatus.production.value}'"
                )

        if searchType not in [AnalyticsType.Anomaly, AnalyticsType.Correlation, AnalyticsType.TTP]:
            errors.append(
                f"type is '{searchType.value}'. Detections that are enabled by default MUST be one"
                " of the following types: "
                f"{[AnalyticsType.Anomaly.value, AnalyticsType.Correlation.value, AnalyticsType.TTP.value]}")
        if len(errors) > 0:
            error_message = "\n  - ".join(errors)
            raise ValueError(f"Detection is 'enabled_by_default: true' however \n  - {error_message}")

        return v

    @model_validator(mode="after")
    def addTags_nist(self):
        if self.type == AnalyticsType.TTP.value:
            self.tags.nist = [NistCategory.DE_CM]
        else:
            self.tags.nist = [NistCategory.DE_AE]
        return self
        

    @model_validator(mode="after")
    def ensureThrottlingFieldsExist(self):
        '''
        For throttling to work properly, the fields to throttle on MUST
        exist in the search itself.  If not, then we cannot apply the throttling
        '''
        if self.tags.throttling is None:
            # No throttling configured for this detection
            return self

        missing_fields:list[str] = [field for field in self.tags.throttling.fields if field not in self.search]
        if len(missing_fields) > 0:
            raise ValueError(f"The following throttle fields were missing from the search: {missing_fields}")

        else:
            # All throttling fields present in search
            return self
            


    @model_validator(mode="after")
    def ensureProperObservablesExist(self):
        """
        If a detections is PRODUCTION and either TTP or ANOMALY, then it MUST have an Observable with the VICTIM role.

        Returns:
            self: Returns itself if the valdiation passes
        """
        # NOTE: we ignore the type error around self.status because we are using Pydantic's
        # use_enum_values configuration
        # https://docs.pydantic.dev/latest/api/config/#pydantic.config.ConfigDict.populate_by_name
        if self.status not in [DetectionStatus.production.value]:                                   # type: ignore
            # Only perform this validation on production detections
            return self

        if self.type not in [AnalyticsType.TTP.value, AnalyticsType.Anomaly.value]:
            # Only perform this validation on TTP and Anomaly detections
            return self

        # Detection is required to have a victim
        roles: list[str] = []
        for observable in self.tags.observable:
            roles.extend(observable.role)

        if roles.count("Victim") == 0:
            raise ValueError(
                "Error, there must be AT LEAST 1 Observable with the role 'Victim' declared in "
                "Detection.tags.observables. However, none were found."
            )

        # Exactly one victim was found
        return self

    @model_validator(mode="after")
    def search_observables_exist_validate(self):
        observable_fields = [ob.name.lower() for ob in self.tags.observable]

        # All $field$ fields from the message must appear in the search
        field_match_regex = r"\$([^\s.]*)\$"

        missing_fields: set[str]
        if self.tags.message:
            matches = re.findall(field_match_regex, self.tags.message.lower())
            message_fields = [match.replace("$", "").lower() for match in matches]
            missing_fields = set([field for field in observable_fields if field not in self.search.lower()])
        else:
            message_fields = []
            missing_fields = set()

        error_messages: list[str] = []
        if len(missing_fields) > 0:
            error_messages.append(
                "The following fields are declared as observables, but do not exist in the "
                f"search: {missing_fields}"
            )

        missing_fields = set([field for field in message_fields if field not in self.search.lower()])
        if len(missing_fields) > 0:
            error_messages.append(
                "The following fields are used as fields in the message, but do not exist in "
                f"the search: {missing_fields}"
            )

        # NOTE: we ignore the type error around self.status because we are using Pydantic's
        # use_enum_values configuration
        # https://docs.pydantic.dev/latest/api/config/#pydantic.config.ConfigDict.populate_by_name
        if len(error_messages) > 0 and self.status == DetectionStatus.production.value:         # type: ignore
            msg = (
                "Use of fields in observables/messages that do not appear in search:\n\t- "
                "\n\t- ".join(error_messages)
            )
            raise ValueError(msg)

        # Found everything
        return self

    @field_validator("tests", mode="before")
    def ensure_yml_test_is_unittest(cls, v:list[dict]):
        """The typing for the tests field allows it to be one of
        a number of different types of tests. However, ONLY
        UnitTest should be allowed to be defined in the YML
        file.  If part of the UnitTest defined in the YML
        is incorrect, such as the attack_data file, then
        it will FAIL to be instantiated as a UnitTest and
        may instead be instantiated as a different type of
        test, such as IntegrationTest (since that requires
        less fields) which is incorrect. Ensure that any
        raw data read from the YML can actually construct
        a valid UnitTest and, if not, return errors right
        away instead of letting Pydantic try to construct
        it into a different type of test

        Args:
            v (list[dict]): list of dicts read from the yml. 
            Each one SHOULD be a valid UnitTest. If we cannot
            construct a valid unitTest from it, a ValueError should be raised

        Returns:
            _type_: The input of the function, assuming no 
            ValueError is raised.
        """        
        valueErrors:list[ValueError] = []
        for unitTest in v:
            #This raises a ValueError on a failed UnitTest.
            try:
                UnitTest.model_validate(unitTest)
            except ValueError as e:
                valueErrors.append(e)
        if len(valueErrors):
            raise ValueError(valueErrors)
        # All of these can be constructred as UnitTests with no
        # Exceptions, so let the normal flow continue
        return v
        

    @field_validator("tests")
    def tests_validate(
        cls,
        v: list[UnitTest | IntegrationTest | ManualTest],
        info: ValidationInfo
    ) -> list[UnitTest | IntegrationTest | ManualTest]:
        # Only production analytics require tests
        if info.data.get("status", "") != DetectionStatus.production.value:
            return v

        # All types EXCEPT Correlation MUST have test(s). Any other type, including newly defined
        # types, requires them. Accordingly, we do not need to do additional checks if the type is
        # Correlation
        if info.data.get("type", "") in SKIPPED_ANALYTICS_TYPES:
            return v

        # Manually tested detections are not required to have tests defined
        tags: DetectionTags | None = info.data.get("tags", None)
        if tags is not None and tags.manual_test is not None:
            return v

        # Ensure that there is at least 1 test
        if len(v) == 0:
            raise ValueError(
                "At least one test is REQUIRED for production detection: " + info.data.get("name", "NO NAME FOUND")
            )

        # No issues - at least one test provided for production type requiring testing
        return v

    def skip_all_tests(self, message: str = "TEST SKIPPED") -> None:
        """
        Given a message, skip all tests for this detection.
        :param message: the message to set in the test result
        """
        for test in self.tests:
            test.skip(message=message)

    def skip_manual_tests(self) -> None:
        """
        Skips all ManualTests, if the manual_test flag is set; also raises an error if any other
        test types are found for a manual_test detection
        """
        # Skip all ManualTest
        if self.tags.manual_test is not None:
            for test in self.tests:
                if isinstance(test, ManualTest):
                    test.skip(
                        message=(
                            "TEST SKIPPED (MANUAL): Detection marked as 'manual_test' with "
                            f"explanation: {self.tags.manual_test}"
                        )
                    )
                else:
                    raise ValueError(
                        "A detection with the manual_test flag should only have tests of type "
                        "ManualTest"
                    )

    def all_tests_successful(self) -> bool:
        """
        Checks that all tests in the detection succeeded. If no tests are defined, consider that a
        failure; if any test fails (FAIL, ERROR), consider that a failure; if any test has
        no result or no status, consider that a failure. If all tests succeed (PASS, SKIP), consider
        the detection a success
        :returns: bool where True indicates all tests succeeded (they existed, complete and were
            PASS/SKIP)
        """
        # If no tests are defined, we consider it a success for the detection (this detection was
        # skipped for testing). Note that the existence of at least one test is enforced by Pydantic
        # validation already, with a few specific exceptions
        if len(self.tests) == 0:
            return True

        # Iterate over tests
        for test in self.tests:
            # Check that test.result is not None
            if test.result is not None:
                # Check status is set (complete)
                if test.result.complete:
                    # Check for failure (FAIL, ERROR)
                    if test.result.failed:
                        return False
                else:
                    # If no stauts, return False
                    return False
            else:
                # If no result, return False
                return False

        # If all tests are successful (PASS/SKIP), return True
        return True

    def get_summary(
        self,
        detection_fields: list[str] = [
            "name", "type", "status", "test_status", "source", "data_source", "search", "file_path"
        ],
        detection_field_aliases: dict[str, str] = {
            "status": "production_status", "test_status": "status", "source": "source_category"
        },
        tags_fields: list[str] = ["manual_test"],
        test_result_fields: list[str] = ["success", "message", "exception", "status", "duration", "wait_duration"],
        test_job_fields: list[str] = ["resultCount", "runDuration"],
    ) -> dict[str, Any]:
        """
        Aggregates a dictionary summarizing the detection model, including all test results
        :param detection_fields: the fields of the top level detection to gather
        :param test_result_fields: the fields of the test result(s) to gather
        :param test_job_fields: the fields of the test result(s) job content to gather
        :returns: a dict summary
        """
        # Init the summary dict
        summary_dict: dict[str, Any] = {}

        # Grab the top level detection fields
        for field in detection_fields:
            value = getattr(self, field)

            # Enums and Path objects cannot be serialized directly, so we convert it to a string
            if isinstance(value, Enum) or isinstance(value, pathlib.Path):
                value = str(value)

            # Alias any fields as needed
            if field in detection_field_aliases:
                summary_dict[detection_field_aliases[field]] = value
            else:
                summary_dict[field] = value

        # Grab fields from the tags
        for field in tags_fields:
            summary_dict[field] = getattr(self.tags, field)

        # Set success based on whether all tests passed
        summary_dict["success"] = self.all_tests_successful()

        # Aggregate test results
        summary_dict["tests"] = []
        for test in self.tests:
            # Initialize the dict as a mapping of strings to str/bool
            result: dict[str, Union[str, bool]] = {
                "name": test.name,
                "test_type": test.test_type.value
            }

            # If result is not None, get a summary of the test result w/ the requested fields
            if test.result is not None:
                result.update(
                    test.result.get_summary_dict(
                        model_fields=test_result_fields,
                        job_fields=test_job_fields,
                    )
                )
            else:
                # If no test result, consider it a failure
                result["success"] = False
                result["message"] = "NO RESULT - Test not run"

            # Add the result to our list
            summary_dict["tests"].append(result)                                                    # type: ignore

        # Return the summary

        return summary_dict<|MERGE_RESOLUTION|>--- conflicted
+++ resolved
@@ -70,9 +70,7 @@
     search: str = Field(...)
     how_to_implement: str = Field(..., min_length=4)
     known_false_positives: str = Field(..., min_length=4)
-<<<<<<< HEAD
     rba: rba_object = Field(...)
-=======
     explanation: None | str = Field(
         default=None,
         exclude=True, #Don't serialize this value when dumping the object
@@ -83,7 +81,7 @@
         "value of the 'description' field when " 
         "serialized in analyticstories_detections.j2",
     )
->>>>>>> 7f5319e2
+
 
     enabled_by_default: bool = False
     file_path: FilePath = Field(...)
