from __future__ import annotations
from typing import TYPE_CHECKING, Union, Optional, List, Any, Annotated
import re
import pathlib
from enum import Enum

from pydantic import (
    field_validator,
    model_validator,
    ValidationInfo,
    Field,
    computed_field,
    model_serializer,
    ConfigDict,
    FilePath
)

from contentctl.objects.macro import Macro
from contentctl.objects.lookup import Lookup
if TYPE_CHECKING:
    from contentctl.input.director import DirectorOutputDto
    from contentctl.objects.baseline import Baseline
    from contentctl.objects.config import CustomApp
    
from contentctl.objects.security_content_object import SecurityContentObject
from contentctl.objects.enums import AnalyticsType
from contentctl.objects.enums import DataModel
from contentctl.objects.enums import DetectionStatus
from contentctl.objects.enums import NistCategory

from contentctl.objects.detection_tags import DetectionTags
from contentctl.objects.deployment import Deployment
from contentctl.objects.unit_test import UnitTest
from contentctl.objects.manual_test import ManualTest
from contentctl.objects.test_group import TestGroup
from contentctl.objects.integration_test import IntegrationTest
from contentctl.objects.data_source import DataSource
from contentctl.objects.base_test_result import TestResultStatus

from contentctl.objects.enums import ProvidingTechnology
from contentctl.enrichments.cve_enrichment import CveEnrichmentObj
import datetime
MISSING_SOURCES: set[str] = set()

# Those AnalyticsTypes that we do not test via contentctl
SKIPPED_ANALYTICS_TYPES: set[str] = {
    AnalyticsType.Correlation.value
}


# TODO (#266): disable the use_enum_values configuration
class Detection_Abstract(SecurityContentObject):
    model_config = ConfigDict(use_enum_values=True)
    name:str = Field(...,max_length=67)
    #contentType: SecurityContentType = SecurityContentType.detections
    type: AnalyticsType = Field(...)
    status: DetectionStatus = Field(...)
    data_source: list[str] = []
    tags: DetectionTags = Field(...)
    search: str = Field(...)
    how_to_implement: str = Field(..., min_length=4)
    known_false_positives: str = Field(..., min_length=4)

    enabled_by_default: bool = False
    file_path: FilePath = Field(...)
    # For model construction to first attempt construction of the leftmost object.
    # From a file, this should be UnitTest. Note this is different than the
    # default mode, 'smart'
    # https://docs.pydantic.dev/latest/concepts/unions/#left-to-right-mode
    # https://github.com/pydantic/pydantic/issues/9101#issuecomment-2019032541
    tests: List[Annotated[Union[UnitTest, IntegrationTest, ManualTest], Field(union_mode='left_to_right')]] = []
    # A list of groups of tests, relying on the same data
    test_groups: list[TestGroup] = []

    data_source_objects: list[DataSource] = []

    def get_action_dot_correlationsearch_dot_label(self, app:CustomApp, max_stanza_length:int=99)->str:
        label = self.get_conf_stanza_name(app)
        label_after_saving_in_product = f"{self.tags.security_domain.value} - {label} - Rule"
    
        if len(label_after_saving_in_product) > max_stanza_length:
            raise ValueError(f"label may only be {max_stanza_length} characters to allow updating in-product, "
                             f"but stanza was actually {len(label_after_saving_in_product)} characters: '{label_after_saving_in_product}' ")
        
        return label
    
    def get_conf_stanza_name(self, app:CustomApp, max_stanza_length:int=81)->str:
        stanza_name = f"{app.label} - {self.name} - Rule"
        if len(stanza_name) > max_stanza_length:
            raise ValueError(f"conf stanza may only be {max_stanza_length} characters, "
                             f"but stanza was actually {len(stanza_name)} characters: '{stanza_name}' ")
        #print(f"Stanza            Length[{len(stanza_name)}]")
        return stanza_name
    
        
    

    @field_validator("search", mode="before")
    @classmethod
    def validate_presence_of_filter_macro(cls, value:str, info:ValidationInfo)->str:
        """
        Validates that, if required to be present, the filter macro is present with the proper name.
        The filter macro MUST be derived from the name of the detection


        Args:
            value (Union[str, dict[str,Any]]): The search. It can either be a string (and should be
                SPL or a dict, in which case it is Sigma-formatted.
            info (ValidationInfo): The validation info can contain a number of different objects.
                Today it only contains the director.

        Returns:
            Union[str, dict[str,Any]]: The search, either in sigma or SPL format.
        """        
        
        
        # Otherwise, the search is SPL.

        # In the future, we will may add support that makes the inclusion of the
        # filter macro optional or automatically generates it for searches that
        # do not have it. For now, continue to require that all searches have a filter macro.
        FORCE_FILTER_MACRO = True
        if not FORCE_FILTER_MACRO:
            return value

        # Get the required macro name, which is derived from the search name.
        # Note that a separate validation ensures that the file name matches the content name
        name: Union[str, None] = info.data.get("name", None)
        if name is None:
            # The search was sigma formatted (or failed other validation and was None), so we will
            # not validate macros in it
            raise ValueError(
                "Cannot validate filter macro, field 'name' (which is required to validate the "
                "macro) was missing from the detection YML."
            )

        # Get the file name without the extension. Note this is not a full path!
        file_name = pathlib.Path(cls.contentNameToFileName(name)).stem
        file_name_with_filter = f"`{file_name}_filter`"

        if file_name_with_filter not in value:
            raise ValueError(
                f"Detection does not contain the EXACT filter macro {file_name_with_filter}. "
                "This filter macro MUST be present in the search. It usually placed at the end "
                "of the search and is useful for environment-specific filtering of False Positive or noisy results."
            )

        return value

<<<<<<< HEAD


    def add_test_groups(self)->None:
=======
    def adjust_tests_and_groups(self) -> None:
>>>>>>> f8cbe3f8
        """
        Converts UnitTest to ManualTest as needed, B=builds the `test_groups` field, constructing
        the model from the list of unit tests. Also, preemptively skips all manual tests, as well as
        tests for experimental/deprecated detections and Correlation type detections.
        """
<<<<<<< HEAD
        
        test_groups:list[TestGroup] = []
        for unit_test in self.tests:
            if not isinstance(unit_test, UnitTest):
                raise ValueError(f"Expected type of UnitTest, but found {type(unit_test)} instead.")
            test_group = TestGroup.derive_from_unit_test(unit_test, self.name)
            test_groups.append(test_group)

        # now add each integration test to the list of tests
        for test_group in test_groups:
            self.tests.append(test_group.integration_test)
        self.test_groups = test_groups
        
=======
        # Since ManualTest and UnitTest are not differentiable without looking at the manual_test
        # tag, Pydantic builds all tests as UnitTest objects. If we see the manual_test flag, we
        # convert these to ManualTest
        tmp: list[UnitTest | IntegrationTest | ManualTest] = []
        if self.tags.manual_test is not None:
            for test in self.tests:
                if not isinstance(test, UnitTest):
                    raise ValueError(
                        "At this point of intialization, tests should only be UnitTest objects, "
                        f"but encountered a {type(test)}."
                    )
                # Create the manual test and skip it upon creation (cannot test via contentctl)
                manual_test = ManualTest(
                    name=test.name,
                    attack_data=test.attack_data
                )
                tmp.append(manual_test)
            self.tests = tmp

        # iterate over the tests and create a TestGroup (and as a result, an IntegrationTest) for
        # each unit test
        self.test_groups = []
        for test in self.tests:
            # We only derive TestGroups from UnitTests (ManualTest is ignored and IntegrationTests
            # have not been created yet)
            if isinstance(test, UnitTest):
                test_group = TestGroup.derive_from_unit_test(test, self.name)
                self.test_groups.append(test_group)

        # now add each integration test to the list of tests
        for test_group in self.test_groups:
            self.tests.append(test_group.integration_test)

        # Skip all manual tests
        self.skip_manual_tests()

        # NOTE: we ignore the type error around self.status because we are using Pydantic's
        # use_enum_values configuration
        # https://docs.pydantic.dev/latest/api/config/#pydantic.config.ConfigDict.populate_by_name

        # Skip tests for non-production detections
        if self.status != DetectionStatus.production.value:                                         # type: ignore
            self.skip_all_tests(f"TEST SKIPPED: Detection is non-production ({self.status})")

        # Skip tests for detecton types like Correlation which are not supported via contentctl
        if self.type in SKIPPED_ANALYTICS_TYPES:
            self.skip_all_tests(
                f"TEST SKIPPED: Detection type {self.type} cannot be tested by contentctl"
            )

    @property
    def test_status(self) -> TestResultStatus | None:
        """
        Returns the collective status of the detections tests. If any test status has yet to be set,
        None is returned.If any test failed or errored, FAIL is returned. If all tests were skipped,
        SKIP is returned. If at least one test passed and the rest passed or skipped, PASS is
        returned.
        """
        # If the detection has no tests, we consider it to have been skipped (only non-production,
        # non-manual, non-correlation detections are allowed to have no tests defined)
        if len(self.tests) == 0:
            return TestResultStatus.SKIP

        passed = 0
        skipped = 0
        for test in self.tests:
            # If the result/status of any test has not yet been set, return None
            if test.result is None or test.result.status is None:
                return None
            elif test.result.status == TestResultStatus.ERROR or test.result.status == TestResultStatus.FAIL:
                # If any test failed or errored, return fail (we don't return the error state at
                # the aggregate detection level)
                return TestResultStatus.FAIL
            elif test.result.status == TestResultStatus.SKIP:
                skipped += 1
            elif test.result.status == TestResultStatus.PASS:
                passed += 1
            else:
                raise ValueError(
                    f"Undefined test status for test ({test.name}) in detection ({self.name})"
                )

        # If at least one of the tests passed and the rest passed or skipped, report pass
        if passed > 0 and (passed + skipped) == len(self.tests):
            return TestResultStatus.PASS
        elif skipped == len(self.tests):
            # If all tests skipped, return skip
            return TestResultStatus.SKIP

        raise ValueError(f"Undefined overall test status for detection: {self.name}")
>>>>>>> f8cbe3f8

    @computed_field
    @property
    def datamodel(self) -> List[DataModel]:
        return [dm for dm in DataModel if dm.value in self.search]
        
            
    

    @computed_field
    @property
    def source(self) -> str:
        return self.file_path.absolute().parent.name
        

    deployment: Deployment = Field({})

    @computed_field
    @property
    def annotations(self) -> dict[str, Union[List[str], int, str]]:

        annotations_dict: dict[str, str | list[str] | int] = {}
        annotations_dict["analytic_story"] = [story.name for story in self.tags.analytic_story]
        annotations_dict["confidence"] = self.tags.confidence
        if len(self.tags.cve or []) > 0:
            annotations_dict["cve"] = self.tags.cve
        annotations_dict["impact"] = self.tags.impact
        annotations_dict["type"] = self.type
        # annotations_dict["version"] = self.version

        annotations_dict["data_source"] = self.data_source

        # The annotations object is a superset of the mappings object.
        # So start with the mapping object.
        annotations_dict.update(self.mappings)

        # Make sure that the results are sorted for readability/easier diffs
        return dict(sorted(annotations_dict.items(), key=lambda item: item[0]))

    # playbooks: list[Playbook] = []

    baselines: list[Baseline] = Field([], validate_default=True)

    @computed_field
    @property
    def mappings(self) -> dict[str, List[str]]:
        mappings: dict[str, Any] = {}
        if len(self.tags.cis20) > 0:
            mappings["cis20"] = [tag.value for tag in self.tags.cis20]
        if len(self.tags.kill_chain_phases) > 0:
            mappings['kill_chain_phases'] = [phase.value for phase in self.tags.kill_chain_phases]
        if len(self.tags.mitre_attack_id) > 0:
            mappings['mitre_attack'] = self.tags.mitre_attack_id
        if len(self.tags.nist) > 0:
            mappings['nist'] = [category.value for category in self.tags.nist]

        # No need to sort the dict! It has been constructed in-order.
        # However, if this logic is changed, then consider reordering or
        # adding the sort back!
        # return dict(sorted(mappings.items(), key=lambda item: item[0]))
        return mappings

    macros: list[Macro] = Field([], validate_default=True)
    lookups: list[Lookup] = Field([], validate_default=True)

    cve_enrichment: list[CveEnrichmentObj] = Field([], validate_default=True)

    def cve_enrichment_func(self, __context: Any):
        if len(self.cve_enrichment) > 0:
            raise ValueError(f"Error, field 'cve_enrichment' should be empty and "
                             f"dynamically populated at runtime. Instead, this field contained: {self.cve_enrichment}")

        output_dto: Union[DirectorOutputDto, None] = __context.get("output_dto", None)
        if output_dto is None:
            raise ValueError("Context not provided to detection model post validator")

        enriched_cves: list[CveEnrichmentObj] = []

        for cve_id in self.tags.cve:
            try:
                enriched_cves.append(output_dto.cve_enrichment.enrich_cve(cve_id, raise_exception_on_failure=False))
            except Exception as e:
                raise ValueError(f"{e}")
        self.cve_enrichment = enriched_cves
        return self

    splunk_app_enrichment: Optional[List[dict]] = None

    @computed_field
    @property
    def nes_fields(self) -> Optional[str]:
        if self.deployment.alert_action.notable is not None:
            return ','.join(self.deployment.alert_action.notable.nes_fields)
        else:
            return None

    @computed_field
    @property
    def providing_technologies(self) -> List[ProvidingTechnology]:
        return ProvidingTechnology.getProvidingTechFromSearch(self.search)
        
    
    @computed_field
    @property
    def risk(self) -> list[dict[str, Any]]:
        risk_objects: list[dict[str, str | int]] = []
        risk_object_user_types = {'user', 'username', 'email address'}
        risk_object_system_types = {'device', 'endpoint', 'hostname', 'ip address'}
        process_threat_object_types = {'process name', 'process'}
        file_threat_object_types = {'file name', 'file', 'file hash'}
        url_threat_object_types = {'url string', 'url'}
        ip_threat_object_types = {'ip address'}

        for entity in self.tags.observable:
            risk_object: dict[str, str | int] = dict()
            if 'Victim' in entity.role and entity.type.lower() in risk_object_user_types:
                risk_object['risk_object_type'] = 'user'
                risk_object['risk_object_field'] = entity.name
                risk_object['risk_score'] = self.tags.risk_score
                risk_objects.append(risk_object)

            elif 'Victim' in entity.role and entity.type.lower() in risk_object_system_types:
                risk_object['risk_object_type'] = 'system'
                risk_object['risk_object_field'] = entity.name
                risk_object['risk_score'] = self.tags.risk_score
                risk_objects.append(risk_object)

            elif 'Attacker' in entity.role and entity.type.lower() in process_threat_object_types:
                risk_object['threat_object_field'] = entity.name
                risk_object['threat_object_type'] = "process"
                risk_objects.append(risk_object)

            elif 'Attacker' in entity.role and entity.type.lower() in file_threat_object_types:
                risk_object['threat_object_field'] = entity.name
                risk_object['threat_object_type'] = "file_name"
                risk_objects.append(risk_object)

            elif 'Attacker' in entity.role and entity.type.lower() in ip_threat_object_types:
                risk_object['threat_object_field'] = entity.name
                risk_object['threat_object_type'] = "ip_address"
                risk_objects.append(risk_object)

            elif 'Attacker' in entity.role and entity.type.lower() in url_threat_object_types:
                risk_object['threat_object_field'] = entity.name
                risk_object['threat_object_type'] = "url"
                risk_objects.append(risk_object)
            
            elif 'Attacker' in entity.role:
                risk_object['threat_object_field'] = entity.name
                risk_object['threat_object_type'] = entity.type.lower()
                risk_objects.append(risk_object)

            else:
                risk_object['risk_object_type'] = 'other'
                risk_object['risk_object_field'] = entity.name
                risk_object['risk_score'] = self.tags.risk_score
                risk_objects.append(risk_object)
                continue

        return risk_objects

    @computed_field
    @property
    def metadata(self) -> dict[str, str|float]:
        # NOTE: we ignore the type error around self.status because we are using Pydantic's
        # use_enum_values configuration
        # https://docs.pydantic.dev/latest/api/config/#pydantic.config.ConfigDict.populate_by_name
        
        return {
            'detection_id': str(self.id),
            'deprecated': '1' if self.status == DetectionStatus.deprecated.value else '0',          # type: ignore
            'detection_version': str(self.version),
            'publish_time': datetime.datetime(self.date.year,self.date.month,self.date.day,0,0,0,0,tzinfo=datetime.timezone.utc).timestamp()
        }

    @model_serializer
    def serialize_model(self):
        # Call serializer for parent
        super_fields = super().serialize_model()

        # All fields custom to this model
        model = {
            "tags": self.tags.model_dump(),
            "type": self.type,
            "search": self.search,
            "how_to_implement": self.how_to_implement,
            "known_false_positives": self.known_false_positives,
            "datamodel": self.datamodel,
            "source": self.source,
            "nes_fields": self.nes_fields,
        }

        # Only a subset of macro fields are required:
        all_macros: list[dict[str, str | list[str]]] = []
        for macro in self.macros:
            macro_dump: dict[str, str | list[str]] = {
                "name": macro.name,
                "definition": macro.definition,
                "description": macro.description
            }
            if len(macro.arguments) > 0:
                macro_dump['arguments'] = macro.arguments

            all_macros.append(macro_dump)
        model['macros'] = all_macros                                                                # type: ignore

        all_lookups: list[dict[str, str | int | None]] = []
        for lookup in self.lookups:
            if lookup.collection is not None:
                all_lookups.append(
                    {
                        "name": lookup.name,
                        "description": lookup.description,
                        "collection": lookup.collection,
                        "case_sensitive_match": None,
                        "fields_list": lookup.fields_list
                    }
                )
            elif lookup.filename is not None:
                all_lookups.append(
                    {
                        "name": lookup.name,
                        "description": lookup.description,
                        "filename": lookup.filename.name,
                        "default_match": "true" if lookup.default_match else "false",
                        "case_sensitive_match": "true" if lookup.case_sensitive_match else "false",
                        "match_type": lookup.match_type,
                        "min_matches": lookup.min_matches,
                        "fields_list": lookup.fields_list
                    }
                )
        model['lookups'] = all_lookups                                                              # type: ignore

        # Combine fields from this model with fields from parent
        super_fields.update(model)                                                                  # type: ignore

        # return the model
        return super_fields

    def model_post_init(self, __context: Any) -> None:
        super().model_post_init(__context)
        director: Optional[DirectorOutputDto] = __context.get("output_dto", None)

        # Ensure that all baselines link to this detection
        for baseline in self.baselines:
            new_detections: list[Detection_Abstract | str] = []
            replaced = False
            for d in baseline.tags.detections:
                if isinstance(d, str) and self.name == d:
                    new_detections.append(self)
                    replaced = True
                else:
                    new_detections.append(d)
            if replaced is False:
                raise ValueError(
                    f"Error, failed to replace detection reference in Baseline '{baseline.name}' "
                    f"to detection '{self.name}'"
                )
            baseline.tags.detections = new_detections

        # Data source may be defined 1 on each line, OR they may be defined as
        # SOUCE_1 AND ANOTHERSOURCE AND A_THIRD_SOURCE
        # if more than 1 data source is required for a detection (for example, because it includes a join)
        # Parse and update the list to resolve individual names and remove potential duplicates
        updated_data_source_names: set[str] = set()

        for ds in self.data_source:
            split_data_sources = {d.strip() for d in ds.split('AND')}
            updated_data_source_names.update(split_data_sources)

        sources = sorted(list(updated_data_source_names))

        matched_data_sources: list[DataSource] = []
        missing_sources: list[str] = []
        for source in sources:
            try:
                matched_data_sources += DataSource.mapNamesToSecurityContentObjects([source], director)
            except Exception:
                # We gobble this up and add it to a global set so that we
                # can print it ONCE at the end of the build of datasources.
                # This will be removed later as per the note below
                MISSING_SOURCES.add(source)

        if len(missing_sources) > 0:
            # This will be changed to ValueError when we have a complete list of data sources
            print(
                "WARNING: The following exception occurred when mapping the data_source field to "
                f"DataSource objects:{missing_sources}"
            )

        self.data_source_objects = matched_data_sources

        for story in self.tags.analytic_story:
            story.detections.append(self)     


        self.add_test_groups()

        return self

        self.cve_enrichment_func(__context)

        # Derive TestGroups and IntegrationTests, adjust for ManualTests, skip as needed
        self.adjust_tests_and_groups()

    @field_validator('lookups', mode="before")
    @classmethod
    def getDetectionLookups(cls, v:list[str], info:ValidationInfo) -> list[Lookup]:
        director:DirectorOutputDto = info.context.get("output_dto",None)
        
        search:Union[str,None] = info.data.get("search",None)
        if search is None:
            raise ValueError("Search was None - is this file missing the search field?")
        
        lookups = Lookup.get_lookups(search, director)
        return lookups

    @field_validator('baselines', mode="before")
    @classmethod
    def mapDetectionNamesToBaselineObjects(cls, v: list[str], info: ValidationInfo) -> List[Baseline]:
        if len(v) > 0:
            raise ValueError(
                "Error, baselines are constructed automatically at runtime.  Please do not include this field."
            )

        name: Union[str, None] = info.data.get("name", None)
        if name is None:
            raise ValueError("Error, cannot get Baselines because the Detection does not have a 'name' defined.")

        if info.context is None:
            raise ValueError("ValidationInfo.context unexpectedly null")

        director: DirectorOutputDto = info.context.get("output_dto", None)
        baselines: List[Baseline] = []
        for baseline in director.baselines:
            # This matching is a bit strange, because baseline.tags.detections starts as a list of strings, but
            # is eventually updated to a list of Detections as we construct all of the detection objects.
            detection_names = [
                detection_name for detection_name in baseline.tags.detections if isinstance(detection_name, str)
            ]
            if name in detection_names:
                baselines.append(baseline)

        return baselines

    @field_validator('macros', mode="before")
    @classmethod
    def getDetectionMacros(cls, v: list[str], info: ValidationInfo) -> list[Macro]:
        if info.context is None:
            raise ValueError("ValidationInfo.context unexpectedly null")

        director: DirectorOutputDto = info.context.get("output_dto", None)

        search: str | None = info.data.get("search", None)
        if search is None:
            raise ValueError("Search was None - is this file missing the search field?")

        search_name: Union[str, Any] = info.data.get("name", None)
        message = f"Expected 'search_name' to be a string, instead it was [{type(search_name)}]"
        assert isinstance(search_name, str), message

        filter_macro_name = search_name.replace(' ', '_')\
            .replace('-', '_')\
            .replace('.', '_')\
            .replace('/', '_')\
            .lower()\
            + '_filter'
        try:
            filter_macro = Macro.mapNamesToSecurityContentObjects([filter_macro_name], director)[0]
        except Exception:
            # Filter macro did not exist, so create one at runtime
            filter_macro = Macro.model_validate(
                {
                    "name": filter_macro_name,
                    "definition": 'search *',
                    "description": 'Update this macro to limit the output results to filter out false positives.'
                }
            )
            director.addContentToDictMappings(filter_macro)

        macros_from_search = Macro.get_macros(search, director)

        return macros_from_search

    def get_content_dependencies(self) -> list[SecurityContentObject]:
        # Do this separately to satisfy type checker
        objects: list[SecurityContentObject] = []
        objects += self.macros
        objects += self.lookups
        return objects

    @field_validator("deployment", mode="before")
    def getDeployment(cls, v: Any, info: ValidationInfo) -> Deployment:
        return Deployment.getDeployment(v, info)

    @field_validator("enabled_by_default", mode="before")
    def only_enabled_if_production_status(cls, v: Any, info: ValidationInfo) -> bool:
        '''
        A detection can ONLY be enabled by default if it is a PRODUCTION detection.
        If not (for example, it is EXPERIMENTAL or DEPRECATED) then we will throw an exception.
        Similarly, a detection MUST be schedulable, meaning that it must be Anomaly, Correleation, or TTP.
        We will not allow Hunting searches to be enabled by default.
        '''
        if v is False:
            return v

        status = DetectionStatus(info.data.get("status"))
        searchType = AnalyticsType(info.data.get("type"))
        errors: list[str] = []
        if status != DetectionStatus.production:
            errors.append(
                f"status is '{status.name}'. Detections that are enabled by default MUST be "
                f"'{DetectionStatus.production.value}'"
                )

        if searchType not in [AnalyticsType.Anomaly, AnalyticsType.Correlation, AnalyticsType.TTP]:
            errors.append(
                f"type is '{searchType.value}'. Detections that are enabled by default MUST be one"
                " of the following types: "
                f"{[AnalyticsType.Anomaly.value, AnalyticsType.Correlation.value, AnalyticsType.TTP.value]}")
        if len(errors) > 0:
            error_message = "\n  - ".join(errors)
            raise ValueError(f"Detection is 'enabled_by_default: true' however \n  - {error_message}")

        return v

    @model_validator(mode="after")
    def addTags_nist(self):
        if self.type == AnalyticsType.TTP.value:
            self.tags.nist = [NistCategory.DE_CM]
        else:
            self.tags.nist = [NistCategory.DE_AE]
        return self
    

    @model_validator(mode="after")
    def ensureThrottlingFieldsExist(self):
        '''
        For throttling to work properly, the fields to throttle on MUST
        exist in the search itself.  If not, then we cannot apply the throttling
        '''
        if self.tags.throttling is None:
            # No throttling configured for this detection
            return self
        
        if not isinstance(self.search, str):
            # Search is sigma-formatted, so we cannot perform this validation.
            return self

        missing_fields:list[str] = [field for field in self.tags.throttling.fields if field not in self.search]
        if len(missing_fields) > 0:
            raise ValueError(f"The following throttle fields were missing from the search: {missing_fields}")

        else:
            # All throttling fields present in search
            return self
            


    @model_validator(mode="after")
    def ensureProperObservablesExist(self):
        """
        If a detections is PRODUCTION and either TTP or ANOMALY, then it MUST have an Observable with the VICTIM role.

        Returns:
            self: Returns itself if the valdiation passes
        """
        # NOTE: we ignore the type error around self.status because we are using Pydantic's
        # use_enum_values configuration
        # https://docs.pydantic.dev/latest/api/config/#pydantic.config.ConfigDict.populate_by_name
        if self.status not in [DetectionStatus.production.value]:                                   # type: ignore
            # Only perform this validation on production detections
            return self

        if self.type not in [AnalyticsType.TTP.value, AnalyticsType.Anomaly.value]:
            # Only perform this validation on TTP and Anomaly detections
            return self

        # Detection is required to have a victim
        roles: list[str] = []
        for observable in self.tags.observable:
            roles.extend(observable.role)

        if roles.count("Victim") == 0:
            raise ValueError(
                "Error, there must be AT LEAST 1 Observable with the role 'Victim' declared in "
                "Detection.tags.observables. However, none were found."
            )

        # Exactly one victim was found
        return self

    @model_validator(mode="after")
    def search_observables_exist_validate(self):
        observable_fields = [ob.name.lower() for ob in self.tags.observable]

        # All $field$ fields from the message must appear in the search
        field_match_regex = r"\$([^\s.]*)\$"

        missing_fields: set[str]
        if self.tags.message:
            matches = re.findall(field_match_regex, self.tags.message.lower())
            message_fields = [match.replace("$", "").lower() for match in matches]
            missing_fields = set([field for field in observable_fields if field not in self.search.lower()])
        else:
            message_fields = []
            missing_fields = set()

        error_messages: list[str] = []
        if len(missing_fields) > 0:
            error_messages.append(
                "The following fields are declared as observables, but do not exist in the "
                f"search: {missing_fields}"
            )

        missing_fields = set([field for field in message_fields if field not in self.search.lower()])
        if len(missing_fields) > 0:
            error_messages.append(
                "The following fields are used as fields in the message, but do not exist in "
                f"the search: {missing_fields}"
            )

        # NOTE: we ignore the type error around self.status because we are using Pydantic's
        # use_enum_values configuration
        # https://docs.pydantic.dev/latest/api/config/#pydantic.config.ConfigDict.populate_by_name
        if len(error_messages) > 0 and self.status == DetectionStatus.production.value:         # type: ignore
            msg = (
                "Use of fields in observables/messages that do not appear in search:\n\t- "
                "\n\t- ".join(error_messages)
            )
            raise ValueError(msg)

<<<<<<< HEAD
        # Only production analytics require tests
        if self.status != DetectionStatus.production.value:                                         # type: ignore
            return self

        # All types EXCEPT Correlation MUST have test(s). Any other type, including newly defined types, requires them.
        # Accordingly, we do not need to do additional checks if the type is Correlation
        if self.type in set([AnalyticsType.Correlation.value]):
            return self

        if self.tags.manual_test is not None:
            for test in self.tests:
                test.skip(f"TEST SKIPPED: Detection marked as 'manual_test' with explanation: '{self.tags.manual_test}'")
            if len(self.tests) == 0:
                print("should we create a test???")
            return self

        if len(self.tests) == 0:
            raise ValueError(f"At least one test is REQUIRED for production detection: {self.name}")

=======
        # Found everything
>>>>>>> f8cbe3f8
        return self

    @field_validator("tests")
    def tests_validate(
        cls,
        v: list[UnitTest | IntegrationTest | ManualTest],
        info: ValidationInfo
    ) -> list[UnitTest | IntegrationTest | ManualTest]:
        # Only production analytics require tests
        if info.data.get("status", "") != DetectionStatus.production.value:
            return v

        # All types EXCEPT Correlation MUST have test(s). Any other type, including newly defined
        # types, requires them. Accordingly, we do not need to do additional checks if the type is
        # Correlation
        if info.data.get("type", "") in SKIPPED_ANALYTICS_TYPES:
            return v

        # Manually tested detections are not required to have tests defined
        tags: DetectionTags | None = info.data.get("tags", None)
        if tags is not None and tags.manual_test is not None:
            return v

        # Ensure that there is at least 1 test
        if len(v) == 0:
<<<<<<< HEAD
            if info.data.get("tags", None) and info.data.get("tags").manual_test is not None:       # type: ignore
                # Detections that are manual_test MAY have tests, but it is not required.  If they
                # do not have one, then create one which will be a placeholder.
                # Note that this fake UnitTest (and by extension, Integration Test) will NOT be generated
                # if there ARE test(s) defined for a Detection.
                placeholder_test = UnitTest(                                                        # type: ignore
                    name="PLACEHOLDER FOR DETECTION TAGGED MANUAL_TEST WITH NO TESTS SPECIFIED IN YML FILE",
                    attack_data=[]
                )
                return [placeholder_test]

            else:
                raise ValueError(
                    "At least one test is REQUIRED for production detection: " + info.data.get("name", "NO NAME FOUND")
                )
=======
            raise ValueError(
                "At least one test is REQUIRED for production detection: " + info.data.get("name", "NO NAME FOUND")
            )
>>>>>>> f8cbe3f8

        # No issues - at least one test provided for production type requiring testing
        return v

    def skip_all_tests(self, message: str = "TEST SKIPPED") -> None:
        """
        Given a message, skip all tests for this detection.
        :param message: the message to set in the test result
        """
        for test in self.tests:
            test.skip(message=message)

    def skip_manual_tests(self) -> None:
        """
        Skips all ManualTests, if the manual_test flag is set; also raises an error if any other
        test types are found for a manual_test detection
        """
        # Skip all ManualTest
        if self.tags.manual_test is not None:
            for test in self.tests:
                if isinstance(test, ManualTest):
                    test.skip(
                        message=(
                            "TEST SKIPPED (MANUAL): Detection marked as 'manual_test' with "
                            f"explanation: {self.tags.manual_test}"
                        )
                    )
                else:
                    raise ValueError(
                        "A detection with the manual_test flag should only have tests of type "
                        "ManualTest"
                    )

    def all_tests_successful(self) -> bool:
        """
        Checks that all tests in the detection succeeded. If no tests are defined, consider that a
        failure; if any test fails (FAIL, ERROR), consider that a failure; if any test has
        no result or no status, consider that a failure. If all tests succeed (PASS, SKIP), consider
        the detection a success
        :returns: bool where True indicates all tests succeeded (they existed, complete and were
            PASS/SKIP)
        """
        # If no tests are defined, we consider it a success for the detection (this detection was
        # skipped for testing). Note that the existence of at least one test is enforced by Pydantic
        # validation already, with a few specific exceptions
        if len(self.tests) == 0:
            return True

        # Iterate over tests
        for test in self.tests:
            # Check that test.result is not None
            if test.result is not None:
                # Check status is set (complete)
                if test.result.complete:
                    # Check for failure (FAIL, ERROR)
                    if test.result.failed:
                        return False
                else:
                    # If no stauts, return False
                    return False
            else:
                # If no result, return False
                return False

        # If all tests are successful (PASS/SKIP), return True
        return True

    def get_summary(
        self,
        detection_fields: list[str] = [
            "name", "type", "status", "test_status", "source", "data_source", "search", "file_path"
        ],
        detection_field_aliases: dict[str, str] = {
            "status": "production_status", "test_status": "status", "source": "source_category"
        },
        tags_fields: list[str] = ["manual_test"],
        test_result_fields: list[str] = ["success", "message", "exception", "status", "duration", "wait_duration"],
        test_job_fields: list[str] = ["resultCount", "runDuration"],
    ) -> dict[str, Any]:
        """
        Aggregates a dictionary summarizing the detection model, including all test results
        :param detection_fields: the fields of the top level detection to gather
        :param test_result_fields: the fields of the test result(s) to gather
        :param test_job_fields: the fields of the test result(s) job content to gather
        :returns: a dict summary
        """
        # Init the summary dict
        summary_dict: dict[str, Any] = {}

        # Grab the top level detection fields
        for field in detection_fields:
            value = getattr(self, field)

            # Enums and Path objects cannot be serialized directly, so we convert it to a string
            if isinstance(value, Enum) or isinstance(value, pathlib.Path):
                value = str(value)

            # Alias any fields as needed
            if field in detection_field_aliases:
                summary_dict[detection_field_aliases[field]] = value
            else:
                summary_dict[field] = value

        # Grab fields from the tags
        for field in tags_fields:
            summary_dict[field] = getattr(self.tags, field)

        # Set success based on whether all tests passed
        summary_dict["success"] = self.all_tests_successful()

        # Aggregate test results
        summary_dict["tests"] = []
        for test in self.tests:
            # Initialize the dict as a mapping of strings to str/bool
            result: dict[str, Union[str, bool]] = {
                "name": test.name,
                "test_type": test.test_type.value
            }

            # If result is not None, get a summary of the test result w/ the requested fields
            if test.result is not None:
                result.update(
                    test.result.get_summary_dict(
                        model_fields=test_result_fields,
                        job_fields=test_job_fields,
                    )
                )
            else:
                # If no test result, consider it a failure
                result["success"] = False
                result["message"] = "NO RESULT - Test not run"

            # Add the result to our list
            summary_dict["tests"].append(result)                                                    # type: ignore

        # Return the summary

        return summary_dict<|MERGE_RESOLUTION|>--- conflicted
+++ resolved
@@ -147,33 +147,12 @@
 
         return value
 
-<<<<<<< HEAD
-
-
-    def add_test_groups(self)->None:
-=======
     def adjust_tests_and_groups(self) -> None:
->>>>>>> f8cbe3f8
         """
         Converts UnitTest to ManualTest as needed, B=builds the `test_groups` field, constructing
         the model from the list of unit tests. Also, preemptively skips all manual tests, as well as
         tests for experimental/deprecated detections and Correlation type detections.
         """
-<<<<<<< HEAD
-        
-        test_groups:list[TestGroup] = []
-        for unit_test in self.tests:
-            if not isinstance(unit_test, UnitTest):
-                raise ValueError(f"Expected type of UnitTest, but found {type(unit_test)} instead.")
-            test_group = TestGroup.derive_from_unit_test(unit_test, self.name)
-            test_groups.append(test_group)
-
-        # now add each integration test to the list of tests
-        for test_group in test_groups:
-            self.tests.append(test_group.integration_test)
-        self.test_groups = test_groups
-        
-=======
         # Since ManualTest and UnitTest are not differentiable without looking at the manual_test
         # tag, Pydantic builds all tests as UnitTest objects. If we see the manual_test flag, we
         # convert these to ManualTest
@@ -264,7 +243,6 @@
             return TestResultStatus.SKIP
 
         raise ValueError(f"Undefined overall test status for detection: {self.name}")
->>>>>>> f8cbe3f8
 
     @computed_field
     @property
@@ -560,11 +538,6 @@
         for story in self.tags.analytic_story:
             story.detections.append(self)     
 
-
-        self.add_test_groups()
-
-        return self
-
         self.cve_enrichment_func(__context)
 
         # Derive TestGroups and IntegrationTests, adjust for ManualTests, skip as needed
@@ -797,29 +770,7 @@
             )
             raise ValueError(msg)
 
-<<<<<<< HEAD
-        # Only production analytics require tests
-        if self.status != DetectionStatus.production.value:                                         # type: ignore
-            return self
-
-        # All types EXCEPT Correlation MUST have test(s). Any other type, including newly defined types, requires them.
-        # Accordingly, we do not need to do additional checks if the type is Correlation
-        if self.type in set([AnalyticsType.Correlation.value]):
-            return self
-
-        if self.tags.manual_test is not None:
-            for test in self.tests:
-                test.skip(f"TEST SKIPPED: Detection marked as 'manual_test' with explanation: '{self.tags.manual_test}'")
-            if len(self.tests) == 0:
-                print("should we create a test???")
-            return self
-
-        if len(self.tests) == 0:
-            raise ValueError(f"At least one test is REQUIRED for production detection: {self.name}")
-
-=======
         # Found everything
->>>>>>> f8cbe3f8
         return self
 
     @field_validator("tests")
@@ -845,27 +796,9 @@
 
         # Ensure that there is at least 1 test
         if len(v) == 0:
-<<<<<<< HEAD
-            if info.data.get("tags", None) and info.data.get("tags").manual_test is not None:       # type: ignore
-                # Detections that are manual_test MAY have tests, but it is not required.  If they
-                # do not have one, then create one which will be a placeholder.
-                # Note that this fake UnitTest (and by extension, Integration Test) will NOT be generated
-                # if there ARE test(s) defined for a Detection.
-                placeholder_test = UnitTest(                                                        # type: ignore
-                    name="PLACEHOLDER FOR DETECTION TAGGED MANUAL_TEST WITH NO TESTS SPECIFIED IN YML FILE",
-                    attack_data=[]
-                )
-                return [placeholder_test]
-
-            else:
-                raise ValueError(
-                    "At least one test is REQUIRED for production detection: " + info.data.get("name", "NO NAME FOUND")
-                )
-=======
             raise ValueError(
                 "At least one test is REQUIRED for production detection: " + info.data.get("name", "NO NAME FOUND")
             )
->>>>>>> f8cbe3f8
 
         # No issues - at least one test provided for production type requiring testing
         return v
