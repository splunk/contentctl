--- conflicted
+++ resolved
@@ -167,9 +167,14 @@
         # Found everything
         return v
 
-<<<<<<< HEAD
     @validator("tests", always=True)
     def tests_validate(cls, v, values):
+        # TODO (cmcginley): Fix detection_abstract.tests_validate so that it surfaces validation errors
+        #   (e.g. a lack of tests) to the final results, instead of just showing a failed detection w/
+        #   no tests (maybe have a message propagated at the detection level? do a separate coverage
+        #   check as part of validation?):
+    
+    
         #Only production analytics require tests
         if values.get("status","") != DetectionStatus.production.value:
             return v
@@ -188,18 +193,6 @@
             raise ValueError("At least one test is REQUIRED for production detection: " + values.get("name", "NO NAME FOUND"))
         
         #No issues - at least one test provided            
-=======
-    # TODO (cmcginley): Fix detection_abstract.tests_validate so that it surfaces validation errors
-    #   (e.g. a lack of tests) to the final results, instead of just showing a failed detection w/
-    #   no tests (maybe have a message propagated at the detection level? do a separate coverage
-    #   check as part of validation?):
-    @validator("tests")
-    def tests_validate(cls, v, values):
-        if values.get("status", "") == DetectionStatus.production.value and not v:
-            raise ValueError(
-                "At least one test is REQUIRED for production detection: " + values["name"]
-            )
->>>>>>> 950b92ec
         return v
 
     @validator("datamodel")
