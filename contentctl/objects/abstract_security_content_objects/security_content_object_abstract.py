--- conflicted
+++ resolved
@@ -11,11 +11,8 @@
 import pathlib
 import pprint
 import uuid
-<<<<<<< HEAD
+from abc import abstractmethod
 from difflib import get_close_matches
-=======
-from abc import abstractmethod
->>>>>>> aceb70eb
 from functools import cached_property
 from typing import List, Optional, Tuple, Union
 
