from __future__ import annotations
from typing import TYPE_CHECKING
if TYPE_CHECKING:
    from contentctl.objects.config import validate

from contentctl.input.yml_reader import YmlReader
from pydantic import BaseModel, model_validator, ConfigDict, FilePath, UUID4
import dataclasses
from typing import List, Optional, Dict, Union, Self
import pathlib
from enum import StrEnum, auto
import uuid

class SupportedPlatform(StrEnum):        
    windows = auto()
    linux = auto()
    macos = auto()
    containers = auto()
    # Because the following fields contain special characters 
    # (which cannot be field names) we must specifiy them manually
    google_workspace = "google-workspace"
    iaas_gcp = "iaas:gcp"
    iaas_azure = "iaas:azure"
    iaas_aws = "iaas:aws"
    azure_ad = "azure-ad"
    office_365 = "office-365"
    


class InputArgumentType(StrEnum):
    string = auto()
    path = auto()
    url = auto()
    integer = auto()
    float = auto()
    # Cannot use auto() since the case sensitivity is important
    # These should likely be converted in the ART repo to use the same case
    # As the defined types above
    String = "String"
    Path = "Path"
    Url = "Url"

class AtomicExecutor(BaseModel):
    model_config = ConfigDict(extra="forbid")
    name: str
    elevation_required: Optional[bool] = False #Appears to be optional
    command: Optional[str] = None
    steps: Optional[str] = None
    cleanup_command: Optional[str] = None

    @model_validator(mode='after')
<<<<<<< HEAD
    def ensure_mutually_exclusive_fields(self):
=======
    def ensure_mutually_exclusive_fields(self)->Self:
>>>>>>> 3c733f18
        if self.command is not None and self.steps is not None:
            raise ValueError("command and steps cannot both be defined in the executor section.  Exactly one must be defined.")
        elif self.command is None and self.steps is None:
            raise ValueError("Neither command nor steps were defined in the executor section.  Exactly one must be defined.")
        return self
    


class InputArgument(BaseModel):
    model_config = ConfigDict(extra='forbid')
    description: str
    type: InputArgumentType
    default: Union[str,int,float,None] = None


class DependencyExecutorType(StrEnum):
    powershell = auto()
    sh = auto()
    bash = auto()
    command_prompt = auto()

class AtomicDependency(BaseModel):
    model_config = ConfigDict(extra='forbid')
    description: str
    prereq_command: str
    get_prereq_command: str

class AtomicTest(BaseModel):
    model_config = ConfigDict(extra='forbid')
    name: str
    auto_generated_guid: UUID4
    description: str
    supported_platforms: List[SupportedPlatform]
    executor: AtomicExecutor
    input_arguments: Optional[Dict[str,InputArgument]] = None
    dependencies: Optional[List[AtomicDependency]] = None
    dependency_executor_name: Optional[DependencyExecutorType] = None

    @staticmethod
<<<<<<< HEAD
    def AtomicTestWhenEnrichmentIsDisabled(auto_generated_guid: UUID4)->AtomicTest:
        return AtomicTest(name="Placeholder Atomic Test (enrichment disabled)",
                          auto_generated_guid=auto_generated_guid,
                          description="This is a placeholder AtomicTest. Because enrichments were not enabled, it has not been validated against the real Atomic Red Team Repo.",
                          supported_platforms=[],
                          executor=AtomicExecutor(name="Placeholder Executor (enrichment disabled)", 
                                                  command="Placeholder command (enrichment disabled)"))
    
    @staticmethod
    def AtomicTestWhenTestIsMissing(auto_generated_guid: UUID4)->AtomicTest:
=======
    def AtomicTestWhenTestIsMissing(auto_generated_guid: UUID4) -> AtomicTest:
>>>>>>> 3c733f18
        return AtomicTest(name="Missing Atomic",
                          auto_generated_guid=auto_generated_guid,
                          description="This is a placeholder AtomicTest. Either the auto_generated_guid is incorrect or it there was an exception while parsing its AtomicFile.",
                          supported_platforms=[],
                          executor=AtomicExecutor(name="Placeholder Executor (failed to find auto_generated_guid)", 
                                                  command="Placeholder command (failed to find auto_generated_guid)"))    
    
    @classmethod
    def parseArtRepo(cls, repo_path:pathlib.Path)->dict[uuid.UUID, AtomicTest]:
        test_mapping: dict[uuid.UUID, AtomicTest] = {}
        atomics_path = repo_path/"atomics"
        if not atomics_path.is_dir():
            raise FileNotFoundError(f"WARNING: Atomic Red Team repo exists at {repo_path}, "
                                    f"but atomics directory does NOT exist at {atomics_path}. "
                                    "Was it deleted or renamed?")

        atomic_files:List[AtomicFile] = []
        error_messages:List[str] = []
        for obj_path in atomics_path.glob("**/T*.yaml"):
            try:
                atomic_files.append(cls.constructAtomicFile(obj_path))
            except Exception as e:
                error_messages.append(f"File [{obj_path}]\n{str(e)}")

        if len(error_messages) > 0:
            exceptions_string = '\n\n'.join(error_messages)
            print(f"WARNING: The following [{len(error_messages)}] ERRORS were generated when parsing the Atomic Red Team Repo.\n"
                   "Please raise an issue so that they can be fixed at https://github.com/redcanaryco/atomic-red-team/issues.\n"
                   "Note that this is only a warning and contentctl will ignore Atomics contained in these files.\n"
                  f"However, if you have written a detection that references them, 'contentctl build --enrichments' will fail:\n\n{exceptions_string}")
        
        # Now iterate over all the files, collect all the tests, and return the dict mapping
        redefined_guids:set[uuid.UUID] = set()
        for atomic_file in atomic_files:
            for atomic_test in atomic_file.atomic_tests:
                if atomic_test.auto_generated_guid in test_mapping:
                    redefined_guids.add(atomic_test.auto_generated_guid)
                else:
                    test_mapping[atomic_test.auto_generated_guid] = atomic_test
        if len(redefined_guids) > 0:
            guids_string = '\n\t'.join([str(guid) for guid in redefined_guids])
            raise Exception(f"The following [{len(redefined_guids)}] Atomic Test"
                            " auto_generated_guid(s) were defined more than once. "
                            f"auto_generated_guids MUST be unique:\n\t{guids_string}")

        print(f"Successfully parsed [{len(test_mapping)}] Atomic Red Team Tests!")
        return test_mapping
    
    @classmethod
    def constructAtomicFile(cls, file_path:pathlib.Path)->AtomicFile:
        yml_dict = YmlReader.load_file(file_path) 
        atomic_file = AtomicFile.model_validate(yml_dict)
        return atomic_file


class AtomicFile(BaseModel):
    model_config = ConfigDict(extra='forbid')
    file_path: FilePath
    attack_technique: str
    display_name: str
    atomic_tests: List[AtomicTest]


class AtomicEnrichment(BaseModel):
    data: dict[uuid.UUID,AtomicTest] = dataclasses.field(default_factory = dict)
    use_enrichment: bool = False

    @classmethod
    def getAtomicEnrichment(cls, config:validate)->AtomicEnrichment:
        enrichment = AtomicEnrichment(use_enrichment=config.enrichments)
        if config.enrichments:
            enrichment.data = AtomicTest.parseArtRepo(config.atomic_red_team_repo_path)

        return enrichment

    def getAtomic(self, atomic_guid: uuid.UUID)->AtomicTest:
        if self.use_enrichment:
            if atomic_guid in self.data:
                return self.data[atomic_guid]
            else:
                raise Exception(f"Atomic with GUID {atomic_guid} not found.")
        else:
            # If enrichment is not enabled, for the sake of compatability
            # return a stub test with no useful or meaningful information.
            return AtomicTest.AtomicTestWhenTestIsMissing(atomic_guid)

    

    

        
    <|MERGE_RESOLUTION|>--- conflicted
+++ resolved
@@ -49,11 +49,7 @@
     cleanup_command: Optional[str] = None
 
     @model_validator(mode='after')
-<<<<<<< HEAD
-    def ensure_mutually_exclusive_fields(self):
-=======
     def ensure_mutually_exclusive_fields(self)->Self:
->>>>>>> 3c733f18
         if self.command is not None and self.steps is not None:
             raise ValueError("command and steps cannot both be defined in the executor section.  Exactly one must be defined.")
         elif self.command is None and self.steps is None:
@@ -93,20 +89,7 @@
     dependency_executor_name: Optional[DependencyExecutorType] = None
 
     @staticmethod
-<<<<<<< HEAD
-    def AtomicTestWhenEnrichmentIsDisabled(auto_generated_guid: UUID4)->AtomicTest:
-        return AtomicTest(name="Placeholder Atomic Test (enrichment disabled)",
-                          auto_generated_guid=auto_generated_guid,
-                          description="This is a placeholder AtomicTest. Because enrichments were not enabled, it has not been validated against the real Atomic Red Team Repo.",
-                          supported_platforms=[],
-                          executor=AtomicExecutor(name="Placeholder Executor (enrichment disabled)", 
-                                                  command="Placeholder command (enrichment disabled)"))
-    
-    @staticmethod
-    def AtomicTestWhenTestIsMissing(auto_generated_guid: UUID4)->AtomicTest:
-=======
     def AtomicTestWhenTestIsMissing(auto_generated_guid: UUID4) -> AtomicTest:
->>>>>>> 3c733f18
         return AtomicTest(name="Missing Atomic",
                           auto_generated_guid=auto_generated_guid,
                           description="This is a placeholder AtomicTest. Either the auto_generated_guid is incorrect or it there was an exception while parsing its AtomicFile.",
