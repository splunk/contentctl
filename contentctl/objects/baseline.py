--- conflicted
+++ resolved
@@ -14,16 +14,7 @@
 
 
 class Baseline(SecurityContentObject):
-<<<<<<< HEAD
-    # baseline spec
     name:str = Field(...,max_length=67)
-    #id: str
-    #version: int
-    #date: str
-    #author: str
-    #contentType: SecurityContentType = SecurityContentType.baselines
-=======
->>>>>>> 681786fc
     type: Annotated[str,Field(pattern="^Baseline$")] = Field(...)
     datamodel: Optional[List[DataModel]] = None
     search: str = Field(..., min_length=4)
