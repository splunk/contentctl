from __future__ import annotations
from pydantic import BaseModel, Field, field_validator, ValidationInfo, model_serializer, ConfigDict
from typing import List, Any, Union

from contentctl.objects.story import Story
from contentctl.objects.detection import Detection
from contentctl.objects.enums import SecurityContentProductName
from contentctl.objects.enums import SecurityDomain





class BaselineTags(BaseModel):
<<<<<<< HEAD
    model_config = ConfigDict(extra="forbid")
    analytic_story: List[Story] = Field(...)
=======
    analytic_story: list[Story] = Field(...)
    #deployment: Deployment = Field('SET_IN_GET_DEPLOYMENT_FUNCTION')
    # TODO (#223): can we remove str from the possible types here?
>>>>>>> 3c733f18
    detections: List[Union[Detection,str]] = Field(...)
    product: List[SecurityContentProductName] = Field(...,min_length=1)
    required_fields: List[str] = Field(...,min_length=1)
    security_domain: SecurityDomain = Field(...)


    @field_validator("analytic_story",mode="before")
    def getStories(cls, v:Any, info:ValidationInfo)->List[Story]:
        return Story.mapNamesToSecurityContentObjects(v, info.context.get("output_dto",None))
    
    
    @model_serializer
    def serialize_model(self):    
        #All fields custom to this model
        model= {
            "analytic_story": [story.name for story in self.analytic_story],
            "detections": [detection.name for detection in self.detections if isinstance(detection,Detection)],
            "product": self.product,
            "required_fields":self.required_fields,
            "security_domain":self.security_domain,
            "deployments": None
        }
        
        
        #return the model
        return model<|MERGE_RESOLUTION|>--- conflicted
+++ resolved
@@ -12,14 +12,10 @@
 
 
 class BaselineTags(BaseModel):
-<<<<<<< HEAD
     model_config = ConfigDict(extra="forbid")
-    analytic_story: List[Story] = Field(...)
-=======
     analytic_story: list[Story] = Field(...)
     #deployment: Deployment = Field('SET_IN_GET_DEPLOYMENT_FUNCTION')
     # TODO (#223): can we remove str from the possible types here?
->>>>>>> 3c733f18
     detections: List[Union[Detection,str]] = Field(...)
     product: List[SecurityContentProductName] = Field(...,min_length=1)
     required_fields: List[str] = Field(...,min_length=1)
