from __future__ import annotations

from os import environ
from datetime import datetime, UTC
from typing import Optional, Any, List, Union, Self
import random
from enum import StrEnum, auto
import pathlib
from urllib.parse import urlparse
from abc import ABC, abstractmethod
from functools import partialmethod

import tqdm
import semantic_version
from pydantic import (
    BaseModel, Field, field_validator, 
    field_serializer, ConfigDict, DirectoryPath,
    PositiveInt, FilePath, HttpUrl, AnyUrl, model_validator,
    ValidationInfo
)

from contentctl.objects.constants import DOWNLOADS_DIRECTORY
from contentctl.output.yml_writer import YmlWriter
from contentctl.helper.utils import Utils
from contentctl.objects.enums import PostTestBehavior, DetectionTestingMode
from contentctl.objects.detection import Detection
from contentctl.objects.annotated_types import APPID_TYPE
from contentctl.helper.splunk_app import SplunkApp

ENTERPRISE_SECURITY_UID = 263
COMMON_INFORMATION_MODEL_UID = 1621

SPLUNKBASE_URL = "https://splunkbase.splunk.com/app/{uid}/release/{version}/download"


class App_Base(BaseModel,ABC):
<<<<<<< HEAD
    model_config = ConfigDict(validate_default=True, arbitrary_types_allowed=True)
=======
    model_config = ConfigDict(use_enum_values=True,validate_default=True, arbitrary_types_allowed=True, extra='forbid')
>>>>>>> 7646c247
    uid: Optional[int] = Field(default=None)
    title: str = Field(description="Human-readable name used by the app. This can have special characters.")
    appid: Optional[APPID_TYPE]= Field(default=None,description="Internal name used by your app. "
                                                                    "It may ONLY have characters, numbers, and underscores. No other characters are allowed.")
    version: str = Field(description="The version of your Content Pack.  This must follow semantic versioning guidelines.")
    description: Optional[str] = Field(default="description of app",description="Free text description of the Content Pack.")
    

    

    def getSplunkbasePath(self)->HttpUrl:
        return HttpUrl(SPLUNKBASE_URL.format(uid=self.uid, release=self.version))

    @abstractmethod
    def getApp(self, config:test, stage_file:bool=False)->str:
        ...

    def ensureAppPathExists(self, config:test, stage_file:bool=False):
        if stage_file:
            if not config.getLocalAppDir().exists():
                config.getLocalAppDir().mkdir(parents=True)


class TestApp(App_Base):
    model_config = ConfigDict(validate_default=True, arbitrary_types_allowed=True)
    hardcoded_path: Optional[Union[FilePath,HttpUrl]] = Field(default=None, description="This may be a relative or absolute link to a file OR an HTTP URL linking to your app.")
    

    @field_serializer('hardcoded_path',when_used='always')
    def serialize_path(path: Union[AnyUrl, pathlib.Path])->str:
        return str(path)

    def getApp(self, config:test,stage_file:bool=False)->str:
        #If the apps directory does not exist, then create it
        self.ensureAppPathExists(config,stage_file)

        if config.splunk_api_password is not None and config.splunk_api_username is not None:
            if self.version is not None and self.uid is not None:
               return str(self.getSplunkbasePath())
            if self.version is None or self.uid is None:
                print(f"Not downloading {self.title} from Splunkbase since uid[{self.uid}] AND version[{self.version}] MUST be defined") 
            
        
        elif isinstance(self.hardcoded_path, pathlib.Path):
            destination = config.getLocalAppDir() / self.hardcoded_path.name
            if stage_file:
                Utils.copy_local_file(str(self.hardcoded_path), 
                                        str(destination), 
                                        verbose_print=True)

        elif isinstance(self.hardcoded_path, AnyUrl):
            file_url_string = str(self.hardcoded_path)
            server_path = pathlib.Path(urlparse(file_url_string).path)
            destination = config.getLocalAppDir() / server_path.name
            if stage_file:
                Utils.download_file_from_http(file_url_string, str(destination))
        else:
            raise Exception(f"Unknown path for app '{self.title}'")
        
        return str(destination)


class CustomApp(App_Base):
    model_config = ConfigDict(validate_default=True, arbitrary_types_allowed=True)
    # Fields required for app.conf based on
    # https://docs.splunk.com/Documentation/Splunk/9.0.4/Admin/Appconf
    uid: int = Field(ge=2, lt=100000, default_factory=lambda:random.randint(20000,100000))
    title: str = Field(default="Content Pack",description="Human-readable name used by the app. This can have special characters.")
    appid: APPID_TYPE = Field(default="ContentPack",description="Internal name used by your app. "
                                                                    "It may ONLY have characters, numbers, and underscores. No other characters are allowed.")
    version: str = Field(default="0.0.1",description="The version of your Content Pack.  This must follow semantic versioning guidelines.", validate_default=True)

    prefix: str = Field(default="ContentPack",description="A short prefix to easily identify all your content.")
    build: int = Field(exclude=True, default=int(datetime.now(UTC).strftime("%Y%m%d%H%M%S")), validate_default=True,
                       description="Build number for your app.  This will always be a number that corresponds to the time of the build in the format YYYYMMDDHHMMSS")
    # id has many restrictions:
    # * Omit this setting for apps that are for internal use only and not intended
    # for upload to Splunkbase.
    # * id is required for all new apps that you upload to Splunkbase. Future versions of
    # Splunk Enterprise will use appid to correlate locally-installed apps and the
    # same app on Splunkbase (e.g. to notify users about app updates).
    # * id must be the same as the folder name in which your app lives in
    # $SPLUNK_HOME/etc/apps.
    # * id must adhere to these cross-platform folder name restrictions:
    # * must contain only letters, numbers, "." (dot), and "_" (underscore)
    # characters.
    # * must not end with a dot character.
    # * must not be any of the following names: CON, PRN, AUX, NUL,
    #   COM1, COM2, COM3, COM4, COM5, COM6, COM7, COM8, COM9,
    #   LPT1, LPT2, LPT3, LPT4, LPT5, LPT6, LPT7, LPT8, LPT9
    
    label: str = Field(default="Custom Splunk Content Pack",description="This is the app name that shows in the launcher.")
    author_name: str = Field(default="author name",description="Name of the Content Pack Author.")
    author_email: str = Field(default="author@contactemailaddress.com",description="Contact email for the Content Pack Author")
    author_company: str = Field(default="author company",description="Name of the company who has developed the Content Pack")
    description: str = Field(default="description of app",description="Free text description of the Content Pack.")


    @field_validator('version')
    def validate_version(cls, v, values):
        try:
            _ = semantic_version.Version(v)
        except Exception as e:
            raise(ValueError(f"The specified version does not follow the semantic versioning spec (https://semver.org/). {str(e)}"))
        return v
    
    #Build will ALWAYS be the current utc timestamp
    @field_validator('build')
    def validate_build(cls, v, values):
        return int(datetime.utcnow().strftime("%Y%m%d%H%M%S"))
    
    def getApp(self, config:test, stage_file=True)->str:
        self.ensureAppPathExists(config,stage_file)
        
        destination = config.getLocalAppDir() / (config.getPackageFilePath(include_version=True).name)
        if stage_file:
            Utils.copy_local_file(str(config.getPackageFilePath(include_version=True)), 
                                str(destination), 
                                verbose_print=True)
        return str(destination)
    
class Config_Base(BaseModel):
    model_config = ConfigDict(validate_default=True, arbitrary_types_allowed=True)

    path: DirectoryPath = Field(default=DirectoryPath("."), description="The root of your app.")
    app:CustomApp = Field(default_factory=CustomApp)
    verbose:bool = Field(default=False, description="Enable verbose error logging, including a stacktrace. "
                         "This option makes debugging contentctl errors much easier, but produces way more "
                         "output than is useful under most uses cases. "
                         "Please use this flag if you are submitting a bug report or issue on GitHub.")
    
    @field_serializer('path',when_used='always')
    def serialize_path(path: DirectoryPath)->str:
        return str(path)

class init(Config_Base):
    model_config = ConfigDict(validate_default=True, arbitrary_types_allowed=True)
    bare: bool = Field(default=False, description="contentctl normally provides some some example content "
                       "(macros, stories, data_sources, and/or analytic stories).  This option disables "
                       "initialization with that additional contnet.  Note that even if --bare is used, it "
                       "init will still create the directory structure of the app, "
                       "include the app_template directory with default content, and content in "
                       "the deployment/ directory (since it is not yet easily customizable).")


class validate(Config_Base):
    model_config = ConfigDict(validate_default=True, arbitrary_types_allowed=True)
    enrichments: bool = Field(default=False, description="Enable MITRE, APP, and CVE Enrichments.  "\
                                                         "This is useful when outputting a release build "\
                                                         "and validating these values, but should otherwise "\
                                                         "be avoided for performance reasons.")
    build_app: bool = Field(default=True, description="Should an app be built and output in the build_path?")
    build_api: bool = Field(default=False, description="Should api objects be built and output in the build_path?")
    data_source_TA_validation: bool = Field(default=False, description="Validate latest TA information from Splunkbase")

    @property
    def external_repos_path(self)->pathlib.Path:
        return self.path/"external_repos"

    @property    
    def mitre_cti_repo_path(self)->pathlib.Path:
        return self.external_repos_path/"cti"

    @property
    def atomic_red_team_repo_path(self):
        return self.external_repos_path/"atomic-red-team"

    @model_validator(mode="after")
    def ensureEnrichmentReposPresent(self)->Self:
        '''
        Ensures that the enrichments repos, the atomic red team repo and the 
        mitre attack enrichment repo, are present at the inded path.
        Raises a detailed exception if either of these are not present
        when enrichments are enabled.
        '''
        if not self.enrichments:
            return self
        # If enrichments are enabled, ensure that all of the
        # enrichment directories exist
        missing_repos:list[str] = []
        if not self.atomic_red_team_repo_path.is_dir():
            missing_repos.append(f"https://github.com/redcanaryco/atomic-red-team {self.atomic_red_team_repo_path}")

        if not self.mitre_cti_repo_path.is_dir():
            missing_repos.append(f"https://github.com/mitre/cti {self.mitre_cti_repo_path}")

        if len(missing_repos) > 0: 
            msg_list = ["The following repositories, which are required for enrichment, have not "
                        f"been checked out to the {self.external_repos_path} directory. "
                        "Please check them out using the following commands:"]
            msg_list.extend([f"git clone --single-branch {repo_string}" for repo_string in missing_repos])
            msg = '\n\t'.join(msg_list)
            raise FileNotFoundError(msg)
        return self

class report(validate):
    #reporting takes no extra args, but we define it here so that it can be a mode on the command line    
    def getReportingPath(self)->pathlib.Path:
        return self.path/"reporting/"


class build(validate):
    model_config = ConfigDict(validate_default=True, arbitrary_types_allowed=True)
    build_path: DirectoryPath = Field(default=DirectoryPath("dist/"), title="Target path for all build outputs")

    @field_serializer('build_path',when_used='always')
    def serialize_build_path(path: DirectoryPath)->str:
        return str(path)

    @field_validator('build_path',mode='before')
    @classmethod
    def ensure_build_path(cls, v:Union[str,DirectoryPath]):
        '''
        If the build path does not exist, then create it.
        If the build path is actually a file, then raise a descriptive
        exception.
        '''
        if isinstance(v,str):
            v = pathlib.Path(v)
        if v.is_dir():
            return v
        elif v.is_file():
            raise ValueError(f"Build path {v} must be a directory, but instead it is a file")
        elif not v.exists():
            v.mkdir(parents=True)
        return v
    
    def getBuildDir(self)->pathlib.Path:
        return self.path / self.build_path

    def getPackageDirectoryPath(self)->pathlib.Path:
        return self.getBuildDir() /  f"{self.app.appid}"
        

    def getPackageFilePath(self, include_version:bool=False)->pathlib.Path:
        if include_version:
            return self.getBuildDir() / f"{self.app.appid}-{self.app.version}.tar.gz"
        else:
            return self.getBuildDir() / f"{self.app.appid}-latest.tar.gz"

    def getAPIPath(self)->pathlib.Path:
        return self.getBuildDir() / "api"

    def getAppTemplatePath(self)->pathlib.Path:
        return self.path/"app_template"


class StackType(StrEnum):
    classic = auto()
    victoria = auto()


class inspect(build):

    splunk_api_username: str = Field(
        description="Splunk API username used for appinspect and Splunkbase downloads."
    )
    splunk_api_password: str = Field(
        exclude=True,
        description="Splunk API password used for appinspect and Splunkbase downloads."
    )
    enable_metadata_validation: bool = Field(
        default=False,
        description=(
            "Flag indicating whether detection metadata validation and versioning enforcement "
            "should be enabled."
        )
    )
    suppress_missing_content_exceptions: bool = Field(
        default=False,
        description=(
            "Suppress exceptions during metadata validation if a detection that existed in "
            "the previous build does not exist in this build. This is to ensure that content "
            "is not accidentally removed. In order to support testing both public and private "
            "content, this warning can be suppressed. If it is suppressed, it will still be "
            "printed out as a warning."
        )
    )
    enrichments: bool = Field(
        default=True,
        description=(
            "[NOTE: enrichments must be ENABLED for inspect to run. Please adjust your config "
            f"or CLI invocation appropriately] {validate.model_fields['enrichments'].description}"
            )
        )
    # TODO (cmcginley): wording should change here if we want to be able to download any app from
    #   Splunkbase
    previous_build: str | None = Field(
        default=None,
        description=(
            "Local path to the previous app build for metatdata validation and versioning "
            "enforcement (defaults to the latest release of the app published on Splunkbase)."
        )
    )
    stack_type: StackType = Field(description="The type of your Splunk Cloud Stack")

    @field_validator("enrichments", mode="after")
    @classmethod
    def validate_needed_flags_metadata_validation(cls, v: bool, info: ValidationInfo) -> bool:
        """
        Validates that `enrichments` is True for the inspect action

        :param v: the field's value
        :type v: bool
        :param info: the ValidationInfo to be used
        :type info: :class:`pydantic.ValidationInfo`

        :returns: bool, for v
        :rtype: bool
        """
        # Enforce that `enrichments` is True for the inspect action
        if v is False:
            raise ValueError("Field `enrichments` must be True for the `inspect` action")

        return v

    def get_previous_package_file_path(self) -> pathlib.Path:
        """
        Returns a Path object for the path to the prior package build. If no path was provided, the
        latest version is downloaded from Splunkbase and it's filepath is returned, and saved to the
        in-memory config (so download doesn't happen twice in the same run).

        :returns: Path object to previous app build
        :rtype: :class:`pathlib.Path`
        """
        previous_build_path = self.previous_build
        # Download the previous build as the latest release on Splunkbase if no path was provided
        if previous_build_path is None:
            print(
                f"Downloading latest {self.app.label} build from Splunkbase to serve as previous "
                "build during validation..."
            )
            app = SplunkApp(app_uid=self.app.uid)
            previous_build_path = app.download(
                out=pathlib.Path(DOWNLOADS_DIRECTORY),
                username=self.splunk_api_username,
                password=self.splunk_api_password,
                is_dir=True,
                overwrite=True
            )
            print(f"Latest release downloaded from Splunkbase to: {previous_build_path}")
            self.previous_build = str(previous_build_path)
        return pathlib.Path(previous_build_path)


class NewContentType(StrEnum):
    detection = auto()
    story = auto()


class new(Config_Base):
    type: NewContentType = Field(default=NewContentType.detection, description="Specify the type of content you would like to create.")


class deploy_acs(inspect):
    model_config = ConfigDict(validate_default=False, arbitrary_types_allowed=True)
    #ignore linter error
    splunk_cloud_jwt_token: str = Field(exclude=True, description="Splunk JWT used for performing ACS operations on a Splunk Cloud Instance")
    splunk_cloud_stack: str = Field(description="The name of your Splunk Cloud Stack")


class Infrastructure(BaseModel):
    model_config = ConfigDict(validate_default=True, arbitrary_types_allowed=True)
    splunk_app_username:str = Field(default="admin", description="Username for logging in to your Splunk Server")
    splunk_app_password:str = Field(exclude=True, default="password", description="Password for logging in to your Splunk Server.")
    instance_address:str = Field(..., description="Address of your splunk server.")
    hec_port: int = Field(default=8088, gt=1, lt=65536, title="HTTP Event Collector Port")
    web_ui_port: int = Field(default=8000, gt=1, lt=65536, title="Web UI Port")
    api_port: int = Field(default=8089, gt=1, lt=65536, title="REST API Port")
    instance_name: str = Field(...)


class Container(Infrastructure):
    model_config = ConfigDict(validate_default=True, arbitrary_types_allowed=True)
    instance_address:str = Field(default="localhost", description="Address of your splunk server.")


class ContainerSettings(BaseModel):
    model_config = ConfigDict(validate_default=True, arbitrary_types_allowed=True)
    leave_running: bool = Field(default=True, description="Leave container running after it is first "
                                "set up to speed up subsequent test runs.")
    num_containers: PositiveInt = Field(default=1, description="Number of containers to start in parallel. "
                                        "Please note that each container is quite expensive to run.  It is not "
                                        "recommended to run more than 4 containers unless you have a very "
                                        "well-resourced environment.")
    full_image_path:str = Field(default="registry.hub.docker.com/splunk/splunk:latest",        
                                title="Full path to the container image to be used")
    
    def getContainers(self)->List[Container]:
        containers = []
        for i in range(self.num_containers):
            containers.append(Container(instance_name="contentctl_{}".format(i),
                                        web_ui_port=8000+i, hec_port=8088+(i*2), api_port=8089+(i*2)))

        return containers


class All(BaseModel):
    #Doesn't need any extra logic
    mode_name:str = "All"
    pass


class Changes(BaseModel):
    model_config = ConfigDict(validate_default=True, arbitrary_types_allowed=True)
    mode_name: str = "Changes"
    target_branch:str = Field(...,description="The target branch to diff against. Note that this includes uncommitted changes in the working directory as well.")


class Selected(BaseModel):
    model_config = ConfigDict(validate_default=True, arbitrary_types_allowed=True)
    mode_name:str = "Selected"
    files:List[FilePath] = Field(...,description="List of detection files to test, separated by spaces.")

    @field_serializer('files',when_used='always')
    def serialize_path(paths: List[FilePath])->List[str]:
        return [str(path) for path in paths]

DEFAULT_APPS:List[TestApp] = [
        TestApp(
            uid=1621,
            appid="Splunk_SA_CIM",
            title="Splunk Common Information Model (CIM)",
            version="5.2.0",
            hardcoded_path=HttpUrl(
                "https://attack-range-appbinaries.s3.us-west-2.amazonaws.com/Latest/splunk-common-information-model-cim_520.tgz"
            ),
         ),
        TestApp(
            uid=6553,
            appid="Splunk_TA_okta_identity_cloud",
            title="Splunk Add-on for Okta Identity Cloud",
            version="2.1.0",
            hardcoded_path=HttpUrl(
                "https://attack-range-appbinaries.s3.us-west-2.amazonaws.com/Latest/splunk-add-on-for-okta-identity-cloud_210.tgz"
            ),
        ),
        TestApp(
            uid=6176,
            appid="Splunk_TA_linux_sysmon",
            title="Add-on for Linux Sysmon",
            version="1.0.4",
            hardcoded_path=HttpUrl(
                "https://attack-range-appbinaries.s3.us-west-2.amazonaws.com/Latest/add-on-for-linux-sysmon_104.tgz"
            ),
        ),
        TestApp(
            appid="Splunk_FIX_XMLWINEVENTLOG_HEC_PARSING",
            title="Splunk Fix XmlWinEventLog HEC Parsing",
            version="0.1",
            description="This TA is required for replaying Windows Data into the Test Environment. The Default TA does not include logic for properly splitting multiple log events in a single file.  In production environments, this logic is applied by the Universal Forwarder.",
            hardcoded_path=HttpUrl(
                "https://attack-range-appbinaries.s3.us-west-2.amazonaws.com/Latest/Splunk_TA_fix_windows.tgz"
            ),
        ),
        TestApp(
            uid=742,
            appid="SPLUNK_ADD_ON_FOR_MICROSOFT_WINDOWS",
            title="Splunk Add-on for Microsoft Windows",
            version="8.8.0",
            hardcoded_path=HttpUrl(
                "https://attack-range-appbinaries.s3.us-west-2.amazonaws.com/Latest/splunk-add-on-for-microsoft-windows_880.tgz"
            ),
        ),
        TestApp(
            uid=5709,
            appid="Splunk_TA_microsoft_sysmon",
            title="Splunk Add-on for Sysmon",
            version="4.0.0",
            hardcoded_path=HttpUrl(
                "https://attack-range-appbinaries.s3.us-west-2.amazonaws.com/Latest/splunk-add-on-for-sysmon_400.tgz"
            ),
        ),
        TestApp(
            uid=833,
            appid="Splunk_TA_nix",
            title="Splunk Add-on for Unix and Linux",
            version="9.0.0",
            hardcoded_path=HttpUrl(
                "https://attack-range-appbinaries.s3.us-west-2.amazonaws.com/Latest/splunk-add-on-for-unix-and-linux_900.tgz"
            ),
        ),
        TestApp(
            uid=5579,
            appid="Splunk_TA_CrowdStrike_FDR",
            title="Splunk Add-on for CrowdStrike FDR",
            version="1.5.0",
            hardcoded_path=HttpUrl(
                "https://attack-range-appbinaries.s3.us-west-2.amazonaws.com/Latest/splunk-add-on-for-crowdstrike-fdr_150.tgz"
            ),
        ),
        TestApp(
            uid=3185,
            appid="SPLUNK_TA_FOR_IIS",
            title="Splunk Add-on for Microsoft IIS",
            version="1.3.0",
            hardcoded_path=HttpUrl(
                "https://attack-range-appbinaries.s3.us-west-2.amazonaws.com/Latest/splunk-add-on-for-microsoft-iis_130.tgz"
            ),
        ),
        TestApp(
            uid=4242,
            appid="SPLUNK_TA_FOR_SURICATA",
            title="TA for Suricata",
            version="2.3.4",
            hardcoded_path=HttpUrl(
                "https://attack-range-appbinaries.s3.us-west-2.amazonaws.com/Latest/ta-for-suricata_234.tgz"
            ),
        ),
        TestApp(
            uid=5466,
            appid="SPLUNK_TA_FOR_ZEEK",
            title="TA for Zeek",
            version="1.0.6",
            hardcoded_path=HttpUrl(
                "https://attack-range-appbinaries.s3.us-west-2.amazonaws.com/Latest/ta-for-zeek_106.tgz"
            ),
        ),
        TestApp(
            uid=3258,
            appid="SPLUNK_ADD_ON_FOR_NGINX",
            title="Splunk Add-on for NGINX",
            version="3.2.2",
            hardcoded_path=HttpUrl(
                "https://attack-range-appbinaries.s3.us-west-2.amazonaws.com/Latest/splunk-add-on-for-nginx_322.tgz"
            ),
        ),
        TestApp(
            uid=5238,
            appid="SPLUNK_ADD_ON_FOR_STREAM_FORWARDERS",
            title="Splunk Add-on for Stream Forwarders",
            version="8.1.1",
            hardcoded_path=HttpUrl(
                "https://attack-range-appbinaries.s3.us-west-2.amazonaws.com/Latest/splunk-add-on-for-stream-forwarders_811.tgz"
            ),
        ),
        TestApp(
            uid=5234,
            appid="SPLUNK_ADD_ON_FOR_STREAM_WIRE_DATA",
            title="Splunk Add-on for Stream Wire Data",
            version="8.1.1",
            hardcoded_path=HttpUrl(
                "https://attack-range-appbinaries.s3.us-west-2.amazonaws.com/Latest/splunk-add-on-for-stream-wire-data_811.tgz"
            ),
        ),
        TestApp(
            uid=2757,
            appid="PALO_ALTO_NETWORKS_ADD_ON_FOR_SPLUNK",
            title="Palo Alto Networks Add-on for Splunk",
            version="8.1.1",
            hardcoded_path=HttpUrl(
                "https://attack-range-appbinaries.s3.us-west-2.amazonaws.com/Latest/palo-alto-networks-add-on-for-splunk_811.tgz"
            ),
        ),
        TestApp(
            uid=3865,
            appid="Zscaler_CIM",
            title="Zscaler Technical Add-On for Splunk",
            version="4.0.3",
            hardcoded_path=HttpUrl(
                "https://attack-range-appbinaries.s3.us-west-2.amazonaws.com/Latest/zscaler-technical-add-on-for-splunk_403.tgz"
            ),
        ),
        TestApp(
            uid=3719,
            appid="SPLUNK_ADD_ON_FOR_AMAZON_KINESIS_FIREHOSE",
            title="Splunk Add-on for Amazon Kinesis Firehose",
            version="1.3.2",
            hardcoded_path=HttpUrl(
                "https://attack-range-appbinaries.s3.us-west-2.amazonaws.com/Latest/splunk-add-on-for-amazon-kinesis-firehose_132.tgz"
            ),
        ),
        TestApp(
            uid=1876,
            appid="Splunk_TA_aws",
            title="Splunk Add-on for AWS",
            version="7.5.0",
            hardcoded_path=HttpUrl(
                "https://attack-range-appbinaries.s3.us-west-2.amazonaws.com/Latest/splunk-add-on-for-amazon-web-services-aws_750.tgz"
            ),
        ),
        TestApp(
            uid=3088,
            appid="SPLUNK_ADD_ON_FOR_GOOGLE_CLOUD_PLATFORM",
            title="Splunk Add-on for Google Cloud Platform",
            version="4.4.0",
            hardcoded_path=HttpUrl(
                "https://attack-range-appbinaries.s3.us-west-2.amazonaws.com/Latest/splunk-add-on-for-google-cloud-platform_440.tgz"
            ),
        ),
        TestApp(
            uid=5556,
            appid="SPLUNK_ADD_ON_FOR_GOOGLE_WORKSPACE",
            title="Splunk Add-on for Google Workspace",
            version="2.6.3",
            hardcoded_path=HttpUrl(
                "https://attack-range-appbinaries.s3.us-west-2.amazonaws.com/Latest/splunk-add-on-for-google-workspace_263.tgz"
            ),
        ),
        TestApp(
            uid=3110,
            appid="SPLUNK_TA_MICROSOFT_CLOUD_SERVICES",
            title="Splunk Add-on for Microsoft Cloud Services",
            version="5.2.2",
            hardcoded_path=HttpUrl(
                "https://attack-range-appbinaries.s3.us-west-2.amazonaws.com/Latest/splunk-add-on-for-microsoft-cloud-services_522.tgz"
            ),
        ),
        TestApp(
            uid=4055,
            appid="SPLUNK_ADD_ON_FOR_MICROSOFT_OFFICE_365",
            title="Splunk Add-on for Microsoft Office 365",
            version="4.5.1",
            hardcoded_path=HttpUrl(
                "https://attack-range-appbinaries.s3.us-west-2.amazonaws.com/Latest/splunk-add-on-for-microsoft-office-365_451.tgz"
            ),
        ),
        TestApp(
            uid=2890,
            appid="SPLUNK_MACHINE_LEARNING_TOOLKIT",
            title="Splunk Machine Learning Toolkit",
            version="5.4.1",
            hardcoded_path=HttpUrl(
                "https://attack-range-appbinaries.s3.us-west-2.amazonaws.com/Latest/splunk-machine-learning-toolkit_541.tgz"
            ),
        ),
        TestApp(
            uid=2734,
            appid="URL_TOOLBOX",
            title="URL Toolbox",
            version="1.9.2",
            hardcoded_path=HttpUrl(
                "https://attack-range-appbinaries.s3.us-west-2.amazonaws.com/Latest/url-toolbox_192.tgz"
            ),
        ),
    ]

class test_common(build):
    mode:Union[Changes, Selected, All] = Field(All(), union_mode='left_to_right')
    post_test_behavior: PostTestBehavior = Field(default=PostTestBehavior.pause_on_failure, description="Controls what to do when a test completes.\n\n"
                                                                                                        f"'{PostTestBehavior.always_pause}' -  the state of "
                                                                                                        "the test will always pause after a test, allowing the user to log into the "
                                                                                                        "server and experiment with the search and data before it is removed.\n\n"
                                                                                                        f"'{PostTestBehavior.pause_on_failure}' - pause execution ONLY when a test fails. The user may press ENTER in the terminal "
                                                                                                        "running the test to move on to the next test.\n\n"
                                                                                                        f"'{PostTestBehavior.never_pause}' -  never stop testing, even if a test fails.\n\n"
                                                                                                        "***SPECIAL NOTE FOR CI/CD*** 'never_pause' MUST be used for a test to "
                                                                                                        "run in an unattended manner or in a CI/CD system - otherwise a single failed test "
                                                                                                        "will result in the testing never finishing as the tool waits for input.")
    test_instances:List[Infrastructure] = Field(...)
    enable_integration_testing: bool = Field(default=False, description="Enable integration testing, which REQUIRES Splunk Enterprise Security "
                                             "to be installed on the server. This checks for a number of different things including generation "
                                             "of appropriate notables and messages. Please note that this will increase testing time "
                                             "considerably (by approximately 2-3 minutes per detection).")
    plan_only:bool = Field(default=False, exclude=True, description="WARNING - This is an advanced feature and currently intended for widespread use. "
                           "This flag is useful for building your app and generating a test plan to run on different infrastructure.  "
                           "This flag does not actually perform the test. Instead, it builds validates all content and builds the app(s).  "
                           "It MUST be used with mode.changes and must run in the context of a git repo.")
    disable_tqdm:bool = Field(default=False, exclude=True, description="The tdqm library (https://github.com/tqdm/tqdm) is used to facilitate a richer,"
                               " interactive command line workflow that can display progress bars and status information frequently. "
                               "Unfortunately it is incompatible with, or may cause poorly formatted logs, in many CI/CD systems or other unattended environments. "
                               "If you are running contentctl in CI/CD, then please set this argument to True. Note that if you are running in a CI/CD context, "
                               f"you also MUST set post_test_behavior to {PostTestBehavior.never_pause}. Otherwiser, a failed detection will cause"
                               "the CI/CD running to pause indefinitely.")

    apps: List[TestApp] = Field(default=DEFAULT_APPS, exclude=False, description="List of apps to install in test environment")
    

    def dumpCICDPlanAndQuit(self, githash: str, detections:List[Detection]):
        output_file = self.path / "test_plan.yml"
        self.mode = Selected(files=sorted([detection.file_path for detection in detections], key=lambda path: str(path)))
        self.post_test_behavior = PostTestBehavior.never_pause
        #required so that CI/CD does not get too much output or hang
        self.disable_tqdm = True

        # We will still parse the app, but no need to do enrichments or 
        # output to dist. We have already built it!
        self.build_app = False
        self.build_api = False
        self.enrichments = False
        
        self.enable_integration_testing = True

        data = self.model_dump()
        
        #Add the hash of the current commit
        data['githash'] = str(githash)
        
        #Remove some fields that are not relevant
        for k in ['container_settings', 'test_instances']:
            if k in data:
                del(data[k]) 
        
        

        try:
            YmlWriter.writeYmlFile(str(output_file), data)
            print(f"Successfully wrote a test plan for [{len(self.mode.files)} detections] using [{len(self.apps)} apps] to [{output_file}]")
        except Exception as e:
            raise Exception(f"Error writing test plan file [{output_file}]: {str(e)}")


    def getLocalAppDir(self)->pathlib.Path:
        # docker really wants absolute paths
        path = self.path / "apps"
        return path.absolute()
    
    def getContainerAppDir(self)->pathlib.Path:
        # docker really wants absolute paths
        return pathlib.Path("/tmp/apps")

    def enterpriseSecurityInApps(self)->bool:
        
        for app in self.apps:
            if app.uid == ENTERPRISE_SECURITY_UID:
                return True
        return False
    
    def commonInformationModelInApps(self)->bool:
        for app in self.apps:
            if app.uid == COMMON_INFORMATION_MODEL_UID:
                return True
        return False    

    @model_validator(mode='after')
    def ensureCommonInformationModel(self)->Self:
        if self.commonInformationModelInApps():
            return self
        print(f"INFO: Common Information Model/CIM "
              f"(uid: [{COMMON_INFORMATION_MODEL_UID}]) is not listed in apps.\n"
              f"contentctl test MUST include Common Information Model.\n"
              f"Please note this message is only informational.")
        return self
    
    @model_validator(mode='after')
    def suppressTQDM(self)->Self:
        if self.disable_tqdm:
            tqdm.tqdm.__init__ = partialmethod(tqdm.tqdm.__init__, disable=True)
            if self.post_test_behavior != PostTestBehavior.never_pause:
                raise ValueError(f"You have disabled tqdm, presumably because you are "
                                 f"running in CI/CD or another unattended context.\n"
                                 f"However, post_test_behavior is set to [{self.post_test_behavior}].\n"
                                 f"If that is the case, then you MUST set post_test_behavior "
                                 f"to [{PostTestBehavior.never_pause}].\n"
                                 "Otherwise, if a detection fails in CI/CD, your CI/CD runner will hang forever.")
        return self
                         


    @model_validator(mode='after')
    def ensureEnterpriseSecurityForIntegrationTesting(self)->Self:
        if not self.enable_integration_testing:
            return self
        if self.enterpriseSecurityInApps():
            return self
            
        print(f"INFO: enable_integration_testing is [{self.enable_integration_testing}], "
              f"but the Splunk Enterprise Security "
              f"App (uid: [{ENTERPRISE_SECURITY_UID}]) is not listed in apps.\n"
              f"Integration Testing MUST include Enterprise Security.\n"
              f"Please note this message is only informational.")
        return self
        


    @model_validator(mode='after')
    def checkPlanOnlyUse(self)->Self:
        #Ensure that mode is CHANGES
        if self.plan_only and not isinstance(self.mode, Changes):
            raise ValueError("plan_only MUST be used with --mode:changes")        
        return self


class test(test_common):
    model_config = ConfigDict(validate_default=True, arbitrary_types_allowed=True)
    container_settings:ContainerSettings = ContainerSettings()
    test_instances: List[Container] = Field([], exclude = True, validate_default=True)
    splunk_api_username: Optional[str] = Field(default=None, exclude = True,description="Splunk API username used for running appinspect or installating apps from Splunkbase")
    splunk_api_password: Optional[str] = Field(default=None, exclude = True, description="Splunk API password used for running appinspect or installaing apps from Splunkbase")
    
    
    def getContainerInfrastructureObjects(self)->Self:
        try:
            self.test_instances = self.container_settings.getContainers()
            return self
            
        except Exception as e:
            raise ValueError(f"Error constructing container test_instances: {str(e)}")
    
    
    
    
    @model_validator(mode='after')
    def ensureAppsAreGood(self)->Self:
        """
        This function ensures that, after the rest of the configuration 
        has been validated, all of the apps are able to be correctly resolved.
        This includes apps that may be sourced from local files, HTTP files,
        and/or Splunkbase.  

        This is NOT a model_post_init function because it does perform some validation,
        even though it does not change the object

        Raises:
            Exception: There was a failure in parsing/validating all referenced apps

        Returns:
            Self: The test object. No modifications are made during this call.
        """        
        try:
            _ = self.getContainerEnvironmentString(stage_file=False, include_custom_app=False)
        except Exception as e:
            raise Exception(f"Error validating test apps: {str(e)}")
        return self

    
    def getContainerEnvironmentString(self,stage_file:bool=False, include_custom_app:bool=True)->str:
        apps:List[App_Base] = self.apps
        if include_custom_app:
            apps.append(self.app)

        paths = [app.getApp(self,stage_file=stage_file) for app in apps]

        container_paths = []
        for path in paths:
            if path.startswith(SPLUNKBASE_URL):
                container_paths.append(path)
            else:
                container_paths.append((self.getContainerAppDir()/pathlib.Path(path).name).as_posix())
        
        return ','.join(container_paths)

    def getAppFilePath(self):
        return self.path / "apps.yml"


TEST_ARGS_ENV = "CONTENTCTL_TEST_INFRASTRUCTURES"


class test_servers(test_common):
    model_config = ConfigDict(validate_default=True, arbitrary_types_allowed=True)
    test_instances:List[Infrastructure] = Field([],description="Test against one or more preconfigured servers.", validate_default=True)
    server_info:Optional[str] = Field(None, validate_default=True, description='String of pre-configured servers to use for testing.  The list MUST be in the format:\n'
                                      'address,username,web_ui_port,hec_port,api_port;address_2,username_2,web_ui_port_2,hec_port_2,api_port_2'
                                      '\nFor example, the following string will use 2 preconfigured test instances:\n'
                                      '127.0.0.1,firstUser,firstUserPassword,8000,8088,8089;1.2.3.4,secondUser,secondUserPassword,8000,8088,8089\n'
                                      'Note that these test_instances may be hosted on the same system, such as localhost/127.0.0.1 or a docker server, or different hosts.\n'
                                      f'This value may also be passed by setting the environment variable [{TEST_ARGS_ENV}] with the value above.')

    @model_validator(mode='before')
    @classmethod
    def parse_config(cls, data:Any, info: ValidationInfo)->Any:
        #Ignore whatever is in the file or defaults, these must be supplied on command line
        #if len(v) != 0:
        #    return v
        
        
        if isinstance(data.get("server_info"),str) :
            server_info = data.get("server_info")
        elif isinstance(environ.get(TEST_ARGS_ENV),str):
            server_info = environ.get(TEST_ARGS_ENV)
        else:
            raise ValueError(f"server_info not passed on command line or in environment variable {TEST_ARGS_ENV}")

        infrastructures:List[Infrastructure] = []
        
        
        index = 0
        for server in server_info.split(';'):
                address, username, password, web_ui_port, hec_port, api_port = server.split(",")
                infrastructures.append(Infrastructure(splunk_app_username = username, splunk_app_password=password, 
                                   instance_address=address, hec_port = int(hec_port), 
                                   web_ui_port= int(web_ui_port),api_port=int(api_port), instance_name=f"test_server_{index}")
                )
                index+=1
        data['test_instances'] = infrastructures
        return data

    @field_validator('test_instances',mode='before')
    @classmethod
    def check_environment_variable_for_config(cls, v:List[Infrastructure]):
        return v
        #Ignore whatever is in the file or defaults, these must be supplied on command line
        #if len(v) != 0:
        #    return v
        TEST_ARGS_ENV = "CONTENTCTL_TEST_INFRASTRUCTURES"
        
        
        #environment variable is present. try to parse it
        infrastructures:List[Infrastructure] = []
        server_info:str|None = environ.get(TEST_ARGS_ENV)
        if server_info is None:
            raise ValueError(f"test_instances not passed on command line or in environment variable {TEST_ARGS_ENV}")
        
        
        index = 0
        for server in server_info.split(';'):
                address, username, password, web_ui_port, hec_port, api_port = server.split(",")
                infrastructures.append(Infrastructure(splunk_app_username = username, splunk_app_password=password, 
                                   instance_address=address, hec_port = int(hec_port), 
                                   web_ui_port= int(web_ui_port),api_port=int(api_port), instance_name=f"test_server_{index}")
                )
                index+=1


class release_notes(Config_Base):
    old_tag:Optional[str] = Field(None, description="Name of the tag to diff against to find new content. "
                                          "If it is not supplied, then it will be inferred as the "
                                          "second newest tag at runtime.")
    new_tag:Optional[str] = Field(None, description="Name of the tag containing new content. If it is not supplied,"
                                          " then it will be inferred as the newest tag at runtime.")
    latest_branch:Optional[str] = Field(None, description="Branch name for which we are generating release notes for")
    compare_against:Optional[str] = Field(default="develop", description="Branch name for which we are comparing the files changes against")

    def releaseNotesFilename(self, filename:str)->pathlib.Path:
        #Assume that notes are written to dist/. This does not respect build_dir since that is
        #only a member of build
        p =  self.path / "dist"
        try:
            p.mkdir(exist_ok=True,parents=True)
        except Exception:
            raise Exception(f"Error making the directory '{p}' to hold release_notes: {str(e)}")
        return p/filename

    @model_validator(mode='after')
    def ensureNewTagOrLatestBranch(self):
        '''
        Exactly one of latest_branch or new_tag must be defined. otherwise, throw an error
        '''
        if self.new_tag is not None and self.latest_branch is not None:
            raise ValueError("Both new_tag and latest_branch are defined.  EXACTLY one of these MUST be defiend.")
        elif self.new_tag is None and self.latest_branch is None:
            raise ValueError("Neither new_tag nor latest_branch are defined. EXACTLY one of these MUST be defined.")
        return self

    # @model_validator(mode='after')
    # def ensureTagsAndBranch(self)->Self:
    #     #get the repo
    #     import pygit2
    #     from pygit2 import Commit
    #     repo = pygit2.Repository(path=str(self.path))
    #     tags = list(repo.references.iterator(references_return_type=pygit2.enums.ReferenceFilter.TAGS))
        
    #     #Sort all tags by commit time from newest to oldest
    #     sorted_tags = sorted(tags, key=lambda tag:  repo.lookup_reference(tag.name).peel(Commit).commit_time, reverse=True)
        

    #     tags_names:List[str] = [t.shorthand for t in sorted_tags]
    #     print(tags_names)
    #     if self.new_tag is not None and self.new_tag not in tags_names:
    #         raise ValueError(f"The new_tag '{self.new_tag}' was not found in the set name tags for this repo: {tags_names}")
    #     elif self.new_tag is None:
    #         try:
    #             self.new_tag = tags_names[0]
    #         except Exception:
    #             raise ValueError("Error getting new_tag - there were no tags in the repo")
    #     elif self.new_tag in tags_names:
    #         pass
    #     else:
    #         raise ValueError(f"Unknown error getting new_tag {self.new_tag}")
        
            
            
    #     if self.old_tag is not None and self.old_tag not in tags_names:
    #         raise ValueError(f"The old_tag '{self.new_tag}' was not found in the set name tags for this repo: {tags_names}")
    #     elif self.new_tag == self.old_tag:
    #         raise ValueError(f"old_tag '{self.old_tag}' cannot equal new_tag '{self.new_tag}'")
    #     elif self.old_tag is None:
    #         try:
    #             self.old_tag = tags_names[tags_names.index(self.new_tag) + 1]
    #         except Exception:
    #             raise ValueError(f"Error getting old_tag. new_tag '{self.new_tag}' is the oldest tag in the repo.")
    #     elif self.old_tag in tags_names:
    #         pass
    #     else:
    #         raise ValueError(f"Unknown error getting old_tag {self.old_tag}")
        
        
        
    #     if not tags_names.index(self.new_tag) < tags_names.index(self.old_tag):
    #         raise ValueError(f"The new_tag '{self.new_tag}' is not newer than the old_tag '{self.old_tag}'")
        
    #     if self.latest_branch is not None:
    #         if repo.lookup_branch(self.latest_branch) is None:
    #             raise ValueError("The latest_branch '{self.latest_branch}' was not found in the repository")
        
        
    #     return self<|MERGE_RESOLUTION|>--- conflicted
+++ resolved
@@ -34,11 +34,7 @@
 
 
 class App_Base(BaseModel,ABC):
-<<<<<<< HEAD
-    model_config = ConfigDict(validate_default=True, arbitrary_types_allowed=True)
-=======
-    model_config = ConfigDict(use_enum_values=True,validate_default=True, arbitrary_types_allowed=True, extra='forbid')
->>>>>>> 7646c247
+    model_config = ConfigDict(validate_default=True, arbitrary_types_allowed=True, extra='forbid')
     uid: Optional[int] = Field(default=None)
     title: str = Field(description="Human-readable name used by the app. This can have special characters.")
     appid: Optional[APPID_TYPE]= Field(default=None,description="Internal name used by your app. "
