--- conflicted
+++ resolved
@@ -12,20 +12,9 @@
 
 import semantic_version
 import tqdm
-from pydantic import (
-    AnyUrl,
-    BaseModel,
-    ConfigDict,
-    DirectoryPath,
-    Field,
-    FilePath,
-    HttpUrl,
-    PositiveInt,
-    ValidationInfo,
-    field_serializer,
-    field_validator,
-    model_validator,
-)
+from pydantic import (AnyUrl, BaseModel, ConfigDict, DirectoryPath, Field,
+                      FilePath, HttpUrl, PositiveInt, ValidationInfo,
+                      field_serializer, field_validator, model_validator)
 
 from contentctl.helper.splunk_app import SplunkApp
 from contentctl.helper.utils import Utils
@@ -97,7 +86,8 @@
                 return str(self.getSplunkbasePath())
             if self.version is None or self.uid is None:
                 print(
-                    f"Not downloading {self.title} from Splunkbase since uid[{self.uid}] AND version[{self.version}] MUST be defined"
+                    f"Not downloading {self.title} from Splunkbase since uid[{self.uid}] AND "
+                    f"version[{self.version}] MUST be defined"
                 )
 
         elif isinstance(self.hardcoded_path, pathlib.Path):
@@ -149,7 +139,10 @@
         exclude=True,
         default=int(datetime.now(UTC).strftime("%Y%m%d%H%M%S")),
         validate_default=True,
-        description="Build number for your app.  This will always be a number that corresponds to the time of the build in the format YYYYMMDDHHMMSS",
+        description=(
+            "Build number for your app.  This will always be a number that corresponds to the "
+            "time of the build in the format YYYYMMDDHHMMSS"
+        ),
     )
     # id has many restrictions:
     # * Omit this setting for apps that are for internal use only and not intended
@@ -194,7 +187,8 @@
         except Exception as e:
             raise (
                 ValueError(
-                    f"The specified version does not follow the semantic versioning spec (https://semver.org/). {str(e)}"
+                    "The specified version does not follow the semantic versioning spec "
+                    f"(https://semver.org/). {str(e)}"
                 )
             )
         return v
@@ -414,15 +408,8 @@
         description=(
             "[NOTE: enrichments must be ENABLED for inspect to run. Please adjust your config "
             f"or CLI invocation appropriately] {validate.model_fields['enrichments'].description}"
-<<<<<<< HEAD
             )
         )
-=======
-        ),
-    )
-    # TODO (cmcginley): wording should change here if we want to be able to download any app from
-    #   Splunkbase
->>>>>>> 3e2b4217
     previous_build: str | None = Field(
         default=None,
         description=(
@@ -551,7 +538,10 @@
     )
     full_image_path: str = Field(
         default="registry.hub.docker.com/splunk/splunk:9.3",
-        title="Full path to the container image to be used. We are currently pinned to 9.3 as we resolve an issue with waiting to run until app installation completes.",
+        title=(
+            "Full path to the container image to be used. We are currently pinned to 9.3 as we "
+            "resolve an issue with waiting to run until app installation completes."
+        ),
     )
 
     def getContainers(self) -> List[Container]:
@@ -580,7 +570,10 @@
     mode_name: str = "Changes"
     target_branch: str = Field(
         ...,
-        description="The target branch to diff against. Note that this includes uncommitted changes in the working directory as well.",
+        description=(
+            "The target branch to diff against. Note that this includes uncommitted changes in the "
+            "working directory as well."
+        ),
     )
 
 
@@ -824,7 +817,8 @@
         f"'{PostTestBehavior.always_pause}' -  the state of "
         "the test will always pause after a test, allowing the user to log into the "
         "server and experiment with the search and data before it is removed.\n\n"
-        f"'{PostTestBehavior.pause_on_failure}' - pause execution ONLY when a test fails. The user may press ENTER in the terminal "
+        f"'{PostTestBehavior.pause_on_failure}' - pause execution ONLY when a test fails. "
+        "The user may press ENTER in the terminal "
         "running the test to move on to the next test.\n\n"
         f"'{PostTestBehavior.never_pause}' -  never stop testing, even if a test fails.\n\n"
         "***SPECIAL NOTE FOR CI/CD*** 'never_pause' MUST be used for a test to "
