--- conflicted
+++ resolved
@@ -297,10 +297,7 @@
 
 
 class inspect(build):
-<<<<<<< HEAD
-    splunk_api_username: str = Field(exclude=True, description="Splunk API username used for running appinspect.")
-    splunk_api_password: str = Field(exclude=True, description="Splunk API password used for running appinspect.")
-=======
+
     splunk_api_username: str = Field(
         description="Splunk API username used for appinspect and Splunkbase downloads."
     )
@@ -331,7 +328,6 @@
             "enforcement (defaults to the latest release of the app published on Splunkbase)."
         )
     )
->>>>>>> 5488ca68
     stack_type: StackType = Field(description="The type of your Splunk Cloud Stack")
 
     @field_validator("enrichments", mode="after")
