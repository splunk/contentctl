--- conflicted
+++ resolved
@@ -199,15 +199,10 @@
     :param pbar_data: the encapsulated info needed for logging w/ pbar
     :param test_index: the index attack data is forwarded to for testing (optionally used in cleanup)
     """
-<<<<<<< HEAD
-    # our instance fields
+    ## The following three fields are explicitly needed at instantiation                            # noqa: E266
+
+    # the detection associated with the correlation search (e.g. "Windows Modify Registry EnableLinkedConnections")
     detection: Detection
-=======
-    ## The following three fields are explicitly needed at instantiation                            # noqa: E266
-
-    # the name of the search/detection (e.g. "Windows Modify Registry EnableLinkedConnections")
-    detection_name: str
->>>>>>> ed12b4af
 
     # a Service instance representing a connection to a Splunk instance
     service: splunklib.Service
@@ -259,17 +254,10 @@
         """
         Validate name and derive if None
         """
-<<<<<<< HEAD
         if "detection" not in values:
             raise ValueError("detection missing; name is dependent on detection")
 
         expected_name = f"ESCU - {values['detection'].name} - Rule"
-=======
-        if "detection_name" not in values:
-            raise ValueError("detection_name missing; name is dependent on detection_name")
-
-        expected_name = f"ESCU - {values['detection_name']} - Rule"
->>>>>>> ed12b4af
         if v is not None and v != expected_name:
             raise ValueError(
                 "name must be derived from detection; leave as None and it will be derived automatically"
@@ -750,40 +738,34 @@
                     # check for risk events
                     self.logger.debug("Checking for matching risk events")
                     if self.has_risk_analysis_action:
-<<<<<<< HEAD
                         result = self.validate_risk_events(elapsed_sleep_time)
-=======
-                        if not self.risk_event_exists():
-                            result = IntegrationTestResult(
-                                status=TestResultStatus.FAIL,
-                                message=f"TEST FAILED: No matching risk event created for: {self.name}",
-                                wait_duration=elapsed_sleep_time,
-                            )
-                        else:
-                            self.indexes_to_purge.add(Indexes.RISK_INDEX.value)
->>>>>>> ed12b4af
+                        # if not self.risk_event_exists():
+                        #     result = IntegrationTestResult(
+                        #         status=TestResultStatus.FAIL,
+                        #         message=f"TEST FAILED: No matching risk event created for: {self.name}",
+                        #         wait_duration=elapsed_sleep_time,
+                        #     )
+                        # else:
+                        #     self.indexes_to_purge.add(Indexes.RISK_INDEX.value)
 
                     # check for notable events
                     self.logger.debug("Checking for matching notable events")
                     if self.has_notable_action:
-<<<<<<< HEAD
                         # NOTE: because we check this last, if both fail, the error message about notables will
                         # always be the last to be added and thus the one surfaced to the user; good case for
                         # adding more descriptive test results
                         result = self.validate_notable_events(elapsed_sleep_time)
-=======
-                        if not self.notable_event_exists():
-                            # NOTE: because we check this last, if both fail, the error message about notables will
-                            # always be the last to be added and thus the one surfaced to the user; good case for
-                            # adding more descriptive test results
-                            result = IntegrationTestResult(
-                                status=TestResultStatus.FAIL,
-                                message=f"TEST FAILED: No matching notable event created for: {self.name}",
-                                wait_duration=elapsed_sleep_time,
-                            )
-                        else:
-                            self.indexes_to_purge.add(Indexes.NOTABLE_INDEX.value)
->>>>>>> ed12b4af
+                        # if not self.notable_event_exists():
+                        #     # NOTE: because we check this last, if both fail, the error message about notables will
+                        #     # always be the last to be added and thus the one surfaced to the user; good case for
+                        #     # adding more descriptive test results
+                        #     result = IntegrationTestResult(
+                        #         status=TestResultStatus.FAIL,
+                        #         message=f"TEST FAILED: No matching notable event created for: {self.name}",
+                        #         wait_duration=elapsed_sleep_time,
+                        #     )
+                        # else:
+                        #     self.indexes_to_purge.add(Indexes.NOTABLE_INDEX.value)
 
                     # if result is still None, then all checks passed and we can break the loop
                     if result is None:
