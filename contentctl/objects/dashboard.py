import json
import pathlib
from enum import StrEnum
from typing import Any

from jinja2 import Environment
from pydantic import Field, Json, model_validator

from contentctl.objects.config import build
from contentctl.objects.security_content_object import SecurityContentObject

DEFAULT_DASHBOARD_JINJA2_TEMPLATE = """<dashboard version="2" theme="{{ dashboard.theme }}">
    <label>{{ dashboard.name }}</label>
    <description></description>
    <definition><![CDATA[
{{ dashboard.pretty_print_json_obj() }}
    ]]></definition>
    <meta type="hiddenElements"><![CDATA[
{
	"hideEdit": false,
	"hideOpenInSearch": false,
	"hideExport": false
}
    ]]></meta>
</dashboard>"""


class DashboardTheme(StrEnum):
    light = "light"
    dark = "dark"


class Dashboard(SecurityContentObject):
    j2_template: str = Field(
        default=DEFAULT_DASHBOARD_JINJA2_TEMPLATE,
        description="Jinja2 Template used to construct the dashboard",
    )
    description: str = Field(
        ...,
        description="A description of the dashboard. This does not have to match "
        "the description of the dashboard in the JSON file.",
        max_length=10000,
    )
    theme: DashboardTheme = Field(
        default=DashboardTheme.light,
        description="The theme of the dashboard. Choose between 'light' and 'dark'.",
    )
    json_obj: Json[dict[str, Any]] = Field(
        ..., description="Valid JSON object that describes the dashboard"
    )

<<<<<<< HEAD
    def label(self, config: build) -> str:
        return f"{config.app.label} - {self.name}"

    @classmethod
    def containing_folder(cls) -> pathlib.Path:
        return pathlib.Path("dashboards")

=======
>>>>>>> b2f09856
    @model_validator(mode="before")
    @classmethod
    def validate_fields_from_json(cls, data: Any) -> Any:
        yml_file_name: str | None = data.get("file_path", None)
        if yml_file_name is None:
            raise ValueError("File name not passed to dashboard constructor")
        yml_file_path = pathlib.Path(yml_file_name)
        json_file_path = yml_file_path.with_suffix(".json")

        if not json_file_path.is_file():
            raise ValueError(f"Required file {json_file_path} does not exist.")

        with open(json_file_path, "r") as jsonFilePointer:
            try:
                json_obj: dict[str, Any] = json.load(jsonFilePointer)
            except Exception as e:
                raise ValueError(f"Unable to load data from {json_file_path}: {str(e)}")

        name_from_file = data.get("name", None)
        name_from_json = json_obj.get("title", None)

        errors: list[str] = []
        if name_from_json is None:
            errors.append(f"'title' field is missing from {json_file_path}")
        elif name_from_json != name_from_file:
            errors.append(
                f"The 'title' field in the JSON file [{json_file_path}] does not match the 'name' field in the YML object [{yml_file_path}]. These two MUST match:\n    "
                f"title in JSON : {name_from_json}\n    "
                f"title in YML  : {name_from_file}\n    "
            )

        description_from_json = json_obj.get("description", None)
        if description_from_json is None:
            errors.append("'description' field is missing from field 'json_object'")

        if len(errors) > 0:
            err_string = "\n  - ".join(errors)
            raise ValueError(f"Error(s) validating dashboard:\n  - {err_string}")

        data["name"] = name_from_file
        data["json_obj"] = json.dumps(json_obj)
        return data

    def pretty_print_json_obj(self):
        return json.dumps(self.json_obj, indent=4)

    def getOutputFilepathRelativeToAppRoot(self, config: build) -> pathlib.Path:
        if self.file_path is None:
            raise FileNotFoundError(
                f"Dashboard {self.name} file_path was None. Dashboards must be backed by a file."
            )
        # Prefix with the appLabel__ in order to make a search for these easy with match="__"
        # in the default.xml file
        filename = f"{config.app.label}__{self.file_path.stem}.xml".lower().replace(
            " ", "_"
        )

        return pathlib.Path("default/data/ui/views") / filename

    def writeDashboardFile(self, j2_env: Environment, config: build):
        template = j2_env.from_string(self.j2_template)
        dashboard_text = template.render(config=config, dashboard=self)

        with open(
            config.getPackageDirectoryPath()
            / self.getOutputFilepathRelativeToAppRoot(config),
            "a",
        ) as f:
            output_xml = dashboard_text.encode("utf-8", "ignore").decode("utf-8")
            f.write(output_xml)
            f.write(output_xml)<|MERGE_RESOLUTION|>--- conflicted
+++ resolved
@@ -49,7 +49,6 @@
         ..., description="Valid JSON object that describes the dashboard"
     )
 
-<<<<<<< HEAD
     def label(self, config: build) -> str:
         return f"{config.app.label} - {self.name}"
 
@@ -57,8 +56,6 @@
     def containing_folder(cls) -> pathlib.Path:
         return pathlib.Path("dashboards")
 
-=======
->>>>>>> b2f09856
     @model_validator(mode="before")
     @classmethod
     def validate_fields_from_json(cls, data: Any) -> Any:
