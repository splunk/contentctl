--- conflicted
+++ resolved
@@ -18,13 +18,9 @@
     example_log: Optional[str] = None
     event_sources: list[EventSource] = []
 
-<<<<<<< HEAD
 
     @field_validator('event_sources',mode="before")
     @classmethod
     def map_event_source_names_to_event_source_objects(cls, v:list[str], info:ValidationInfo)->list[EventSource]:
         director:DirectorOutputDto = info.context.get("output_dto",None)
-        return EventSource.mapNamesToSecurityContentObjects(v, director)
-=======
-    event_sources: Optional[list] = None
->>>>>>> cfe1b0c6
+        return EventSource.mapNamesToSecurityContentObjects(v, director)