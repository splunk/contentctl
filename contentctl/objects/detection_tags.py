from __future__ import annotations
import uuid
from typing import TYPE_CHECKING, List, Optional, Annotated, Union
from pydantic import (
    BaseModel,
    Field,
    NonNegativeInt,
    PositiveInt,
    computed_field,
    UUID4,
    HttpUrl,
    ConfigDict,
    field_validator,
    ValidationInfo,
    model_serializer,
    model_validator
)
from contentctl.objects.story import Story
from contentctl.objects.throttling import Throttling
if TYPE_CHECKING:
    from contentctl.input.director import DirectorOutputDto

from contentctl.objects.mitre_attack_enrichment import MitreAttackEnrichment
from contentctl.objects.constants import ATTACK_TACTICS_KILLCHAIN_MAPPING
from contentctl.objects.observable import Observable
from contentctl.objects.enums import (
    Cis18Value,
    AssetType,
    SecurityDomain,
    RiskSeverity,
    KillChainPhase,
    NistCategory,
    RiskLevel,
    SecurityContentProductName
)
from contentctl.objects.atomic import AtomicTest


class DetectionTags(BaseModel):
    # detection spec
    model_config = ConfigDict(use_enum_values=True, validate_default=False)
    analytic_story: list[Story] = Field(...)
    asset_type: AssetType = Field(...)

    confidence: NonNegativeInt = Field(..., le=100)
    impact: NonNegativeInt = Field(..., le=100)

    @computed_field
    @property
    def risk_score(self) -> int:
        return round((self.confidence * self.impact)/100)

    mitre_attack_id: List[Annotated[str, Field(pattern=r"^T\d{4}(.\d{3})?$")]] = []
    nist: list[NistCategory] = []
    observable: List[Observable] = []
    message: str = Field(...)
    product: list[SecurityContentProductName] = Field(..., min_length=1)
    required_fields: list[str] = Field(min_length=1)
<<<<<<< HEAD
    throttling: Optional[Throttling] = None
=======

>>>>>>> 5abb8e0f
    security_domain: SecurityDomain = Field(...)

    @computed_field
    @property
    def risk_severity(self) -> RiskSeverity:
        if self.risk_score >= 80:
            return RiskSeverity('high')
        elif (self.risk_score >= 50 and self.risk_score <= 79):
            return RiskSeverity('medium')
        else:
            return RiskSeverity('low')

<<<<<<< HEAD

    
    cve: List[Annotated[str, Field(pattern="^CVE-[1|2][0-9]{3}-[0-9]+$")]] = []
=======
    cve: List[Annotated[str, r"^CVE-[1|2]\d{3}-\d+$"]] = []
>>>>>>> 5abb8e0f
    atomic_guid: List[AtomicTest] = []
    drilldown_search: Optional[str] = None

    # enrichment
    mitre_attack_enrichments: List[MitreAttackEnrichment] = Field([], validate_default=True)
    confidence_id: Optional[PositiveInt] = Field(None, ge=1, le=3)
    impact_id: Optional[PositiveInt] = Field(None, ge=1, le=5)
    # context_ids: list = None
    risk_level_id: Optional[NonNegativeInt] = Field(None, le=4)
    risk_level: Optional[RiskLevel] = None
    # observable_str: str = None
    evidence_str: Optional[str] = None

    @computed_field
    @property
    def kill_chain_phases(self) -> list[KillChainPhase]:
        phases: set[KillChainPhase] = set()
        for enrichment in self.mitre_attack_enrichments:
            for tactic in enrichment.mitre_attack_tactics:
                phase = KillChainPhase(ATTACK_TACTICS_KILLCHAIN_MAPPING[tactic])
                phases.add(phase)
        return sorted(list(phases))

    # enum is intentionally Cis18 even though field is named cis20 for legacy reasons
    @computed_field
    @property
    def cis20(self) -> list[Cis18Value]:
        if self.security_domain == SecurityDomain.NETWORK:
            return [Cis18Value.CIS_13]
        else:
            return [Cis18Value.CIS_10]

    research_site_url: Optional[HttpUrl] = None
    event_schema: str = "ocsf"
    # TODO (#221): mappings should be fleshed out into a proper class
    mappings: Optional[List] = None
    # annotations: Optional[dict] = None
    manual_test: Optional[str] = None

    # The following validator is temporarily disabled pending further discussions
    # @validator('message')
    # def validate_message(cls,v,values):

    #     observables:list[Observable] = values.get("observable",[])
    #     observable_names = set([o.name for o in observables])
    #     #find all of the observables used in the message by name
    #     name_match_regex = r"\$([^\s.]*)\$"

    #     message_observables = set()

    #     #Make sure that all observable names in
    #     for match in re.findall(name_match_regex, v):
    #         #Remove
    #         match_without_dollars = match.replace("$", "")
    #         message_observables.add(match_without_dollars)

    #     missing_observables = message_observables - observable_names
    #     unused_observables = observable_names - message_observables
    #     if len(missing_observables) > 0:
    #         raise ValueError(
    #             "The following observables are referenced in the message, but were not declared as"
    #             f" observables: {missing_observables}"
    #         )

    #     if len(unused_observables) > 0:
    #         raise ValueError(
    #             "The following observables were declared, but are not referenced in the message:"
    #             f" {unused_observables}"
    #         )
    #     return v

    @model_serializer
    def serialize_model(self):
        # Since this field has no parent, there is no need to call super() serialization function
        return {
            "analytic_story": [story.name for story in self.analytic_story],
            "asset_type": self.asset_type.value,
            "cis20": self.cis20,
            "kill_chain_phases": self.kill_chain_phases,
            "nist": self.nist,
            "observable": self.observable,
            "message": self.message,
            "risk_score": self.risk_score,
            "security_domain": self.security_domain,
            "risk_severity": self.risk_severity,
            "mitre_attack_id": self.mitre_attack_id,
            "mitre_attack_enrichments": self.mitre_attack_enrichments
        }

    @model_validator(mode="after")
    def addAttackEnrichment(self, info: ValidationInfo):
        if info.context is None:
            raise ValueError("ValidationInfo.context unexpectedly null")

        if len(self.mitre_attack_enrichments) > 0:
            raise ValueError(
                "Error, field 'mitre_attack_enrichment' should be empty and dynamically populated"
                f" at runtime. Instead, this field contained: {self.mitre_attack_enrichments}"
            )

        output_dto: Union[DirectorOutputDto, None] = info.context.get("output_dto", None)
        if output_dto is None:
            raise ValueError("Context not provided to detection.detection_tags model post validator")

        if output_dto.attack_enrichment.use_enrichment is False:
            return self

        mitre_enrichments: list[MitreAttackEnrichment] = []
        missing_tactics: list[str] = []
        for mitre_attack_id in self.mitre_attack_id:
            try:
                mitre_enrichments.append(output_dto.attack_enrichment.getEnrichmentByMitreID(mitre_attack_id))
            except Exception:
                missing_tactics.append(mitre_attack_id)

        if len(missing_tactics) > 0:
            raise ValueError(f"Missing Mitre Attack IDs. {missing_tactics} not found.")
        else:
            self.mitre_attack_enrichments = mitre_enrichments

        return self

    '''
    @field_validator('mitre_attack_enrichments', mode="before")
    @classmethod
    def addAttackEnrichments(cls, v:list[MitreAttackEnrichment], info:ValidationInfo)->list[MitreAttackEnrichment]:
        if len(v) > 0:
            raise ValueError(
                f"Error, field 'mitre_attack_enrichment' should be empty and dynamically populated"
                f" at runtime. Instead, this field contained: {str(v)}"
            )


        output_dto:Union[DirectorOutputDto,None]= info.context.get("output_dto",None)
        if output_dto is None:
            raise ValueError("Context not provided to detection.detection_tags.mitre_attack_enrichments")

        enrichments = []

        return enrichments
    '''

    @field_validator('analytic_story', mode="before")
    @classmethod
    def mapStoryNamesToStoryObjects(cls, v: list[str], info: ValidationInfo) -> list[Story]:
        if info.context is None:
            raise ValueError("ValidationInfo.context unexpectedly null")

        return Story.mapNamesToSecurityContentObjects(v, info.context.get("output_dto", None))

    def getAtomicGuidStringArray(self) -> List[str]:
        return [str(atomic_guid.auto_generated_guid) for atomic_guid in self.atomic_guid]

    @field_validator('atomic_guid', mode="before")
    @classmethod
    def mapAtomicGuidsToAtomicTests(cls, v: List[UUID4], info: ValidationInfo) -> List[AtomicTest]:
        if len(v) == 0:
            return []

        if info.context is None:
            raise ValueError("ValidationInfo.context unexpectedly null")

        output_dto: Union[DirectorOutputDto, None] = info.context.get("output_dto", None)
        if output_dto is None:
            raise ValueError("Context not provided to detection.detection_tags.atomic_guid validator")

        all_tests: None | List[AtomicTest] = output_dto.atomic_tests

        matched_tests: List[AtomicTest] = []
        missing_tests: List[UUID4] = []
        badly_formatted_guids: List[str] = []
        for atomic_guid_str in v:
            try:
                # Ensure that this is a valid UUID
                atomic_guid = uuid.UUID(str(atomic_guid_str))
            except Exception:
                # We will not try to load a test for this since it was invalid
                badly_formatted_guids.append(str(atomic_guid_str))
                continue
            try:
                matched_tests.append(AtomicTest.getAtomicByAtomicGuid(atomic_guid, all_tests))
            except Exception:
                missing_tests.append(atomic_guid)

        if len(missing_tests) > 0:
            missing_tests_string = (
                f"\n\tWARNING: Failed to find [{len(missing_tests)}] Atomic Test(s) with the "
                "following atomic_guids (called auto_generated_guid in the ART Repo)."
                f"\n\tPlease review the output above for potential exception(s) when parsing the "
                "Atomic Red Team Repo."
                "\n\tVerify that these auto_generated_guid exist and try updating/pulling the "
                f"repo again.: {[str(guid) for guid in missing_tests]}"
            )
        else:
            missing_tests_string = ""

        if len(badly_formatted_guids) > 0:
            bad_guids_string = (
                f"The following [{len(badly_formatted_guids)}] value(s) are not properly "
                f"formatted UUIDs: {badly_formatted_guids}\n"
            )
            raise ValueError(f"{bad_guids_string}{missing_tests_string}")

        elif len(missing_tests) > 0:
            print(missing_tests_string)

        return matched_tests + [AtomicTest.AtomicTestWhenTestIsMissing(test) for test in missing_tests]<|MERGE_RESOLUTION|>--- conflicted
+++ resolved
@@ -56,11 +56,7 @@
     message: str = Field(...)
     product: list[SecurityContentProductName] = Field(..., min_length=1)
     required_fields: list[str] = Field(min_length=1)
-<<<<<<< HEAD
     throttling: Optional[Throttling] = None
-=======
-
->>>>>>> 5abb8e0f
     security_domain: SecurityDomain = Field(...)
 
     @computed_field
@@ -73,13 +69,7 @@
         else:
             return RiskSeverity('low')
 
-<<<<<<< HEAD
-
-    
-    cve: List[Annotated[str, Field(pattern="^CVE-[1|2][0-9]{3}-[0-9]+$")]] = []
-=======
     cve: List[Annotated[str, r"^CVE-[1|2]\d{3}-\d+$"]] = []
->>>>>>> 5abb8e0f
     atomic_guid: List[AtomicTest] = []
     drilldown_search: Optional[str] = None
 
