--- conflicted
+++ resolved
@@ -37,11 +37,7 @@
 
 class DetectionTags(BaseModel):
     # detection spec
-<<<<<<< HEAD
-    model_config = ConfigDict(validate_default=False)
-=======
-    model_config = ConfigDict(use_enum_values=True,validate_default=False, extra='forbid')
->>>>>>> 7646c247
+    model_config = ConfigDict(validate_default=False, extra='forbid')
     analytic_story: list[Story] = Field(...)
     asset_type: AssetType = Field(...)
     group: list[str] = []
