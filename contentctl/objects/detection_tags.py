--- conflicted
+++ resolved
@@ -41,38 +41,7 @@
     analytic_story: list[Story] = Field(...)
     asset_type: AssetType = Field(...)
     group: list[str] = []
-<<<<<<< HEAD
-
-    # TODO (cmcginley): should confidence, impact and the risk_score property be removed?
-    confidence: NonNegativeInt = Field(...,le=100)
-    impact: NonNegativeInt = Field(...,le=100)
-    @computed_field
-    @property
-    def risk_score(self) -> int:
-        return round((self.confidence * self.impact)/100)
-
-    # TODO (cmcginley): @ljstella what's happening w/ severity, given it's use of the top-level
-    #   risk_score?
-    @computed_field
-    @property
-    def severity(self)->RiskSeverity:
-        if 0 <= self.risk_score <= 20:
-            return RiskSeverity.INFORMATIONAL
-        elif 20 < self.risk_score <= 40:
-            return RiskSeverity.LOW
-        elif 40 < self.risk_score <= 60:
-            return RiskSeverity.MEDIUM
-        elif 60 < self.risk_score <= 80:
-            return RiskSeverity.HIGH
-        elif 80 < self.risk_score <= 100:
-            return RiskSeverity.CRITICAL
-        else:
-            raise Exception(f"Error getting severity - risk_score must be between 0-100, but was actually {self.risk_score}")
-
-
-=======
     
->>>>>>> 0ef97544
     mitre_attack_id: List[MITRE_ATTACK_ID_TYPE] = []
     nist: list[NistCategory] = []
 
