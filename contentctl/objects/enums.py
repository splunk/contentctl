--- conflicted
+++ resolved
@@ -419,7 +419,4 @@
     LOW = "low"
     MEDIUM = "medium"
     HIGH = "high"
-<<<<<<< HEAD
-=======
-    CRITICAL = "critical"
->>>>>>> a17256bd
+    CRITICAL = "critical"