from __future__ import annotations
from pydantic import BaseModel, Field, ConfigDict, HttpUrl, field_validator
from typing import List, Annotated
from enum import StrEnum
import datetime
from contentctl.objects.annotated_types import MITRE_ATTACK_ID_TYPE

class MitreTactics(StrEnum):
    RECONNAISSANCE = "Reconnaissance"
    RESOURCE_DEVELOPMENT = "Resource Development"
    INITIAL_ACCESS = "Initial Access"
    EXECUTION = "Execution"
    PERSISTENCE = "Persistence"
    PRIVILEGE_ESCALATION = "Privilege Escalation"
    DEFENSE_EVASION = "Defense Evasion"
    CREDENTIAL_ACCESS = "Credential Access"
    DISCOVERY = "Discovery"
    LATERAL_MOVEMENT = "Lateral Movement"
    COLLECTION = "Collection"
    COMMAND_AND_CONTROL = "Command And Control"
    EXFILTRATION = "Exfiltration"
    IMPACT = "Impact"


class AttackGroupMatrix(StrEnum):
    enterprise_attack = "enterprise-attack"
    ics_attack = "ics-attack"
    mobile_attack = "mobile-attack"


class AttackGroupType(StrEnum):
    intrusion_set = "intrusion-set"

class MitreExternalReference(BaseModel):
    model_config = ConfigDict(extra='forbid')
    source_name: str
    external_id: None | str = None 
    url: None | HttpUrl = None
    description: None | str = None


class MitreAttackGroup(BaseModel):
    model_config = ConfigDict(extra='forbid')
    contributors: list[str] = []
    created: datetime.datetime
    created_by_ref: str
    external_references: list[MitreExternalReference]
    group: str
    group_aliases: list[str]
    group_description: str
    group_id: str
    id: str
    matrix: list[AttackGroupMatrix]
    mitre_attack_spec_version: None | str
    mitre_version: str
    #assume that if the deprecated field is not present, then the group is not deprecated
    mitre_deprecated: bool
    modified: datetime.datetime
    modified_by_ref: str
    object_marking_refs: list[str]
    type: AttackGroupType
    url: HttpUrl
    

    @field_validator("mitre_deprecated", mode="before")
    def standardize_mitre_deprecated(cls, mitre_deprecated:bool | None) -> bool:
        '''
        For some reason, the API will return either a bool for mitre_deprecated OR
        None. We simplify our typing by converting None to False, and assuming that
        if deprecated is None, then the group is not deprecated.
        '''
        if mitre_deprecated is None:
            return False
        return mitre_deprecated

    @field_validator("contributors", mode="before")
    def standardize_contributors(cls, contributors:list[str] | None) -> list[str]:
        '''
        For some reason, the API will return either a list of strings for contributors OR
        None. We simplify our typing by converting None to an empty list.
        '''
        if contributors is None:
            return []
        return contributors

class MitreAttackEnrichment(BaseModel):
<<<<<<< HEAD
=======
    ConfigDict(extra='forbid')
>>>>>>> d98b4938
    mitre_attack_id: MITRE_ATTACK_ID_TYPE = Field(...)
    mitre_attack_technique: str = Field(...)
    mitre_attack_tactics: List[MitreTactics] = Field(...)
    mitre_attack_groups: List[str] = Field(...)
    #Exclude this field from serialization - it is very large and not useful in JSON objects
    mitre_attack_group_objects: list[MitreAttackGroup] = Field(..., exclude=True)
    def __hash__(self) -> int:
        return id(self)
<|MERGE_RESOLUTION|>--- conflicted
+++ resolved
@@ -84,10 +84,8 @@
         return contributors
 
 class MitreAttackEnrichment(BaseModel):
-<<<<<<< HEAD
-=======
+
     ConfigDict(extra='forbid')
->>>>>>> d98b4938
     mitre_attack_id: MITRE_ATTACK_ID_TYPE = Field(...)
     mitre_attack_technique: str = Field(...)
     mitre_attack_tactics: List[MitreTactics] = Field(...)
