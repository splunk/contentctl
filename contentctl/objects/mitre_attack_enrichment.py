--- conflicted
+++ resolved
@@ -84,10 +84,7 @@
         return contributors
 
 class MitreAttackEnrichment(BaseModel):
-<<<<<<< HEAD
-=======
-    ConfigDict(use_enum_values=True,extra='forbid')
->>>>>>> 7646c247
+    ConfigDict(extra='forbid')
     mitre_attack_id: MITRE_ATTACK_ID_TYPE = Field(...)
     mitre_attack_technique: str = Field(...)
     mitre_attack_tactics: List[MitreTactics] = Field(...)
