--- conflicted
+++ resolved
@@ -1,13 +1,6 @@
-<<<<<<< HEAD
-from pydantic import BaseModel, validator
+from pydantic import BaseModel, field_validator
 from contentctl.objects.constants import SES_OBSERVABLE_TYPE_MAPPING, SES_OBSERVABLE_ROLE_MAPPING
-=======
-from __future__ import annotations
-from pydantic import BaseModel, validator
 
-from contentctl.objects.constants import *
-
->>>>>>> 3505a8fc
 
 
 class Observable(BaseModel):
@@ -15,14 +8,14 @@
     type: str
     role: list[str]
 
-    @validator('name')
-    def check_name(cls, v, values):
+    @field_validator('name')
+    def check_name(cls, v:str):
         if v == "":
             raise ValueError("No name provided for observable")
         return v
 
-    @validator('type')
-    def check_type(cls, v, values):
+    @field_validator('type')
+    def check_type(cls, v:str):
         if v not in SES_OBSERVABLE_TYPE_MAPPING.keys():
             raise ValueError(
                 f"Invalid type '{v}' provided for observable.  Valid observable types are "
@@ -30,17 +23,14 @@
             )
         return v
 
-    @validator('role', each_item=False)
-    def check_roles_not_empty(cls, v, values):
+    @field_validator('role')
+    def check_roles(cls, v:list[str]):
         if len(v) == 0:
-            raise ValueError("At least one role must be defined for observable")
-        return v
-
-    @validator('role', each_item=True)
-    def check_roles(cls, v, values):
-        if v not in SES_OBSERVABLE_ROLE_MAPPING.keys():
-            raise ValueError(
-                f"Invalid role '{v}' provided for observable.  Valid observable types are "
-                f"{SES_OBSERVABLE_ROLE_MAPPING.keys()}"
-            )
+            raise ValueError("Error, at least 1 role must be listed for Observable.")
+        for role in v:
+            if role not in SES_OBSERVABLE_ROLE_MAPPING.keys():
+                raise ValueError(
+                    f"Invalid role '{role}' provided for observable.  Valid observable types are "
+                    f"{SES_OBSERVABLE_ROLE_MAPPING.keys()}"
+                )
         return v