import re

<<<<<<< HEAD
from pydantic import ConfigDict, BaseModel, Field, PrivateAttr, field_validator
=======
from pydantic import BaseModel, Field, PrivateAttr, field_validator, computed_field
>>>>>>> 5488ca68

from contentctl.objects.errors import ValidationFailed
from contentctl.objects.detection import Detection
from contentctl.objects.observable import Observable

# TODO (#259): Map our observable types to more than user/system
# TODO (#247): centralize this mapping w/ usage of SES_OBSERVABLE_TYPE_MAPPING (see
#   observable.py) and the ad hoc mapping made in detection_abstract.py (see the risk property func)
TYPE_MAP: dict[str, list[str]] = {
    "system": [
        "Hostname",
        "IP Address",
        "Endpoint"
    ],
    "user": [
        "User",
        "User Name",
        "Email Address",
        "Email"
    ],
    "hash_values": [],
    "network_artifacts": [],
    "host_artifacts": [],
    "tools": [],
    "other": [
        "Process",
        "URL String",
        "Unknown",
        "Process Name",
        "MAC Address",
        "File Name",
        "File Hash",
        "Resource UID",
        "Uniform Resource Locator",
        "File",
        "Geo Location",
        "Container",
        "Registry Key",
        "Registry Value",
        "Other"
    ]
}

# Roles that should not generate risks
IGNORE_ROLES: list[str] = ["Attacker"]


class RiskEvent(BaseModel):
    """Model for risk event in ES"""

    # The search name (e.g. "ESCU - Windows Modify Registry EnableLinkedConnections - Rule")
    search_name: str

    # The subject of the risk event (e.g. a username, process name, system name, account ID, etc.)
    risk_object: int | str

    # The type of the risk object (e.g. user, system, or other)
    risk_object_type: str

    # The level of risk associated w/ the risk event
    risk_score: int

    # The search ID that found that generated this risk event
    orig_sid: str

    # The message for the risk event
    risk_message: str

    # The analytic stories applicable to this risk event
    analyticstories: list[str] = Field(default=[])

    # The MITRE ATT&CK IDs
    annotations_mitre_attack: list[str] = Field(
        alias="annotations.mitre_attack",
        default=[]
    )

    # Contributing events search query (we use this to derive the corresponding field from the
    # observables)
    contributing_events_search: str

    # Private attribute caching the observable this RiskEvent is mapped to
<<<<<<< HEAD
    _matched_observable: Optional[Observable] = PrivateAttr(default=None)
    
    # Allowing fields that aren't explicitly defined to be passed since some of the risk event's
    # fields vary depending on the SPL which generated them
    model_config = ConfigDict(extra="allow")
=======
    _matched_observable: Observable | None = PrivateAttr(default=None)

    class Config:
        # Allowing fields that aren't explicitly defined to be passed since some of the risk event's
        # fields vary depending on the SPL which generated them
        extra = "allow"
>>>>>>> 5488ca68

    @field_validator("annotations_mitre_attack", "analyticstories", mode="before")
    @classmethod
    def _convert_str_value_to_singleton(cls, v: str | list[str]) -> list[str]:
        """
        Given a value, determine if its a list or a single str value; if a single value, return as a
        singleton. Do nothing if anything else.
        """
        if isinstance(v, list):
            return v
        else:
            return [v]

    @computed_field
    @property
    def source_field_name(self) -> str:
        """
        A cached derivation of the source field name the risk event corresponds to in the relevant
        event(s). Useful for mapping back to an observable in the detection.
        """
        pattern = re.compile(
            r"\| savedsearch \"" + self.search_name + r"\" \| search (?P<field>[^=]+)=.+"
        )
        match = pattern.search(self.contributing_events_search)
        if match is None:
            raise ValueError(
                "Unable to parse source field name from risk event using "
                f"'contributing_events_search' ('{self.contributing_events_search}') using "
                f"pattern: {pattern}"
            )
        return match.group("field")

    def validate_against_detection(self, detection: Detection) -> None:
        """
        Given the associated detection, validate the risk event against its fields
        :param detection: the detection associated w/ this risk event
        :raises: ValidationFailed
        """
        # Check risk_score
        if self.risk_score != detection.tags.risk_score:
            raise ValidationFailed(
                f"Risk score observed in risk event ({self.risk_score}) does not match risk score in "
                f"detection ({detection.tags.risk_score})."
            )

        # Check analyticstories
        self.validate_analyticstories(detection)

        # Check annotations.mitre_attack
        self.validate_mitre_ids(detection)

        # Check search_name
        if self.search_name != f"ESCU - {detection.name} - Rule":
            raise ValidationFailed(
                f"Saved Search name in risk event ({self.search_name}) does not match detection name "
                f"({detection.name})."
            )

        # Check risk_message
        self.validate_risk_message(detection)

        # Check several conditions against the observables
        self.validate_risk_against_observables(detection.tags.observable)

    def validate_mitre_ids(self, detection: Detection) -> None:
        """
        Given the associated detection, validate the risk event's MITRE attack IDs
        :param detection: the detection associated w/ this risk event
        :raises: ValidationFailed
        """
        if sorted(self.annotations_mitre_attack) != sorted(detection.tags.mitre_attack_id):
            raise ValidationFailed(
                f"MITRE ATT&CK IDs in risk event ({self.annotations_mitre_attack}) do not match those"
                f" in detection ({detection.tags.mitre_attack_id})."
            )

    def validate_analyticstories(self, detection: Detection) -> None:
        """
        Given the associated detection, validate the risk event's MITRE analytic stories
        :param detection: the detection associated w/ this risk event
        :raises: ValidationFailed
        """
        # Render the detection analytic_story to a list of strings before comparing
        detection_analytic_story = [story.name for story in detection.tags.analytic_story]
        if sorted(self.analyticstories) != sorted(detection_analytic_story):
            raise ValidationFailed(
                f"Analytic stories in risk event ({self.analyticstories}) do not match those"
                f" in detection ({detection.tags.analytic_story})."
            )

    def validate_risk_message(self, detection: Detection) -> None:
        """
        Given the associated detection, validate the risk event's message
        :param detection: the detection associated w/ this risk event
        :raises: ValidationFailed
        """
        # Extract the field replacement tokens ("$...$")
        field_replacement_pattern = re.compile(r"\$\S+\$")
        tokens = field_replacement_pattern.findall(detection.tags.message)

        # Check for the presence of each token in the message from the risk event
        for token in tokens:
            if token in self.risk_message:
                raise ValidationFailed(
                    f"Unreplaced field replacement string ('{token}') found in risk message:"
                    f" {self.risk_message}"
                )

        # Convert detection source message to regex pattern; we need to first sub in a placeholder
        # so we can escape the string, and then swap in the actual regex elements in place of the
        # placeholder
        tmp_placeholder = "PLACEHOLDERPATTERNFORESCAPING"
        escaped_source_message_with_placeholder: str = re.escape(
            field_replacement_pattern.sub(
                tmp_placeholder,
                detection.tags.message
            )
        )
        placeholder_replacement_pattern = re.compile(tmp_placeholder)
        final_risk_message_pattern = re.compile(
            placeholder_replacement_pattern.sub(
                r"[\\s\\S]*\\S[\\s\\S]*",
                escaped_source_message_with_placeholder
            )
        )

        # Check created regex pattern againt the observed risk message
        if final_risk_message_pattern.match(self.risk_message) is None:
            raise ValidationFailed(
                "Risk message in event does not match the pattern set by the detection. Message in "
                f"risk event: \"{self.risk_message}\". Message in detection: "
                f"\"{detection.tags.message}\"."
            )

    def validate_risk_against_observables(self, observables: list[Observable]) -> None:
        """
        Given the observables from the associated detection, validate the risk event against those
        observables
        :param observables: the Observable objects from the detection
        :raises: ValidationFailed
        """
        # Get the matched observable; will raise validation errors if no match can be made or if
        # risk is missing values associated w/ observables
        matched_observable = self.get_matched_observable(observables)

        # The risk object type should match our mapping of observable types to risk types
        expected_type = RiskEvent.observable_type_to_risk_type(matched_observable.type)
        if self.risk_object_type != expected_type:
            raise ValidationFailed(
                f"The risk object type ({self.risk_object_type}) does not match the expected type "
                f"based on the matched observable ({matched_observable.type}->{expected_type}): "
                f"risk=(object={self.risk_object}, type={self.risk_object_type}, "
                f"source_field_name={self.source_field_name}), "
                f"observable=(name={matched_observable.name}, type={matched_observable.type}, "
                f"role={matched_observable.role})"
            )

    @staticmethod
    def observable_type_to_risk_type(observable_type: str) -> str:
        """
        Given a string representing the observable type, use our mapping to convert it to the
        expected type in the risk event
        :param observable_type: the type of the observable
        :returns: a string (the risk object type)
        :raises ValueError: if the observable type has not yet been mapped to a risk object type
        """
        # Iterate over the map and search the lists for a match
        for risk_type in TYPE_MAP:
            if observable_type in TYPE_MAP[risk_type]:
                return risk_type

        raise ValueError(
            f"Observable type {observable_type} does not have a mapping to a risk type in TYPE_MAP"
        )

    @staticmethod
    def ignore_observable(observable: Observable) -> bool:
        """
        Given an observable, determine based on its roles if it should be ignored in risk/observable
        matching (e.g. Attacker role observables should not generate risk events)
        :param observable: the Observable object we are checking the roles of
        :returns: a bool indicating whether this observable should be ignored or not
        """
        ignore = False
        for role in observable.role:
            if role in IGNORE_ROLES:
                ignore = True
                break
        return ignore

    def get_matched_observable(self, observables: list[Observable]) -> Observable:
        """
        Given a list of observables, return the one this risk event matches
        :param observables: the list of Observable objects we are checking against
        :returns: the matched Observable object
        :raises ValidationFailed: if a match could not be made or if an expected field (based on
            one of the observables) could not be found in the risk event
        """
        # Return the cached match if already found
        if self._matched_observable is not None:
            return self._matched_observable

        matched_observable: Observable | None = None

        # Iterate over the obervables and check for a match
        for observable in observables:
            # TODO (#252): Refactor and re-enable per-field validation of risk events
            # Each the field name used in each observable shoud be present in the risk event
            # if not hasattr(self, observable.name):
            #     raise ValidationFailed(
            #         f"Observable field \"{observable.name}\" not found in risk event."
            #     )

            # Try to match the risk_object against a specific observable for the obervables with
            # a valid role (some, like Attacker, shouldn't get converted to risk events)
            if self.source_field_name == observable.name:
                if matched_observable is not None:
                    raise ValueError(
                        "Unexpected conditon: we don't expect the source event field "
                        "corresponding to an observables field name to be repeated."
                    )

                # Report any risk events we find that shouldn't be there
                if RiskEvent.ignore_observable(observable):
                    raise ValidationFailed(
                        "Risk event matched an observable with an invalid role: "
                        f"(name={observable.name}, type={observable.type}, role={observable.role})")
                # NOTE: we explicitly do not break early as we want to check each observable
                matched_observable = observable

        # Ensure we were able to match the risk event to a specific observable
        if matched_observable is None:
            raise ValidationFailed(
                f"Unable to match risk event (object={self.risk_object}, type="
                f"{self.risk_object_type}, source_field_name={self.source_field_name}) to an "
                "observable; please check for errors in the observable roles/types for this "
                "detection, as well as the risk event build process in contentctl."
            )

        # Cache and return the matched observable
        self._matched_observable = matched_observable
        return self._matched_observable<|MERGE_RESOLUTION|>--- conflicted
+++ resolved
@@ -1,11 +1,6 @@
 import re
 
-<<<<<<< HEAD
 from pydantic import ConfigDict, BaseModel, Field, PrivateAttr, field_validator
-=======
-from pydantic import BaseModel, Field, PrivateAttr, field_validator, computed_field
->>>>>>> 5488ca68
-
 from contentctl.objects.errors import ValidationFailed
 from contentctl.objects.detection import Detection
 from contentctl.objects.observable import Observable
@@ -87,20 +82,12 @@
     contributing_events_search: str
 
     # Private attribute caching the observable this RiskEvent is mapped to
-<<<<<<< HEAD
-    _matched_observable: Optional[Observable] = PrivateAttr(default=None)
+    _matched_observable: Observable | None = PrivateAttr(default=None)
     
     # Allowing fields that aren't explicitly defined to be passed since some of the risk event's
     # fields vary depending on the SPL which generated them
     model_config = ConfigDict(extra="allow")
-=======
-    _matched_observable: Observable | None = PrivateAttr(default=None)
-
-    class Config:
-        # Allowing fields that aren't explicitly defined to be passed since some of the risk event's
-        # fields vary depending on the SPL which generated them
-        extra = "allow"
->>>>>>> 5488ca68
+
 
     @field_validator("annotations_mitre_attack", "analyticstories", mode="before")
     @classmethod
@@ -114,7 +101,6 @@
         else:
             return [v]
 
-    @computed_field
     @property
     def source_field_name(self) -> str:
         """
