--- conflicted
+++ resolved
@@ -28,11 +28,7 @@
    mitre_attack_tactics: Optional[Set[Annotated[str, Field(pattern=r"^T\d{4}(.\d{3})?$")]]] = None
    datamodels: Optional[Set[DataModel]] = None
    kill_chain_phases: Optional[Set[KillChainPhase]] = None
-<<<<<<< HEAD
-   cve: List[Annotated[str, Field(pattern="^CVE-[1|2][0-9]{3}-[0-9]+$")]] = []
-=======
    cve: List[Annotated[str, r"^CVE-[1|2]\d{3}-\d+$"]] = []
->>>>>>> 5abb8e0f
    group: List[str] = Field([], description="A list of groups who leverage the techniques list in this Analytic Story.")
 
    def getCategory_conf(self) -> str:
