# Needed for a staticmethod to be able to return an instance of the class it belongs to
from __future__ import annotations

import git
import pathlib
import yaml
<<<<<<< HEAD
from pydantic import BaseModel, field_validator, model_validator, Field, ValidationInfo, AnyHttpUrl, DirectoryPath, NonNegativeInt, FilePath, field_serializer
from typing import Any, Optional

=======
import os
from pydantic import BaseModel, validator, root_validator, Extra, Field
from typing import Union
import re
import docker
import docker.errors
>>>>>>> 9cc88537


from contentctl.objects.enums import (
    PostTestBehavior,
    DetectionTestingMode,
    DetectionTestingTargetInfrastructure,
)

from contentctl.helper.utils import Utils
from contentctl.objects.app import App

ALWAYS_PULL_REPO = False
PREVIOUSLY_ALLOCATED_PORTS: set[int] = set()

LOCAL_APP_DIR = pathlib.Path("apps")
CONTAINER_APP_DIR = pathlib.Path("/tmp/apps")


def getTestConfigFromYMLFile(path: pathlib.Path):
    try:
        with open(path, "r") as config_handle:
            cfg = yaml.safe_load(config_handle)
        return TestConfig.model_validate(cfg)

    except Exception as e:
        print(f"Error loading test configuration file '{path}': {str(e)}")


<<<<<<< HEAD
def serialize_url(url:AnyHttpUrl)->str:
    return str(url)

class Infrastructure(BaseModel, extra="forbid", validate_assignment=True):
    splunk_app_username: Optional[str] = Field(
=======
class Infrastructure(BaseModel, extra=Extra.forbid, validate_assignment=True):
    splunk_app_username: Union[str, None] = Field(
>>>>>>> 9cc88537
        default="admin", title="The name of the user for testing"
    )
    splunk_app_password: Optional[str] = Field(
        default="password", title="Password for logging into Splunk Server"
    )
    instance_address: AnyHttpUrl = Field(
        default="localhost",
        title="Domain name of IP address of Splunk server to be used for testing. Do NOT use a protocol, like http(s):// or 'localhost'",
    )
    @field_serializer('instance_address')
    def serialize_address(self, repo_url: AnyHttpUrl, _info:ValidationInfo)->str:
        return serialize_url(repo_url)    
    
    instance_name: str = Field(
        default="Splunk_Server_Name",
        title="Template to be used for naming the Splunk Test Containers or referring to Test Servers.",
        pattern="[a-zA-Z0-9][a-zA-Z0-9_.-]*"
    )
    
    hec_port: int = Field(default=8088, gt=1, lt=65536, title="HTTP Event Collector Port")
    web_ui_port: int = Field(default=8000, gt=1, lt=65536, title="Web UI Port")
    api_port: int = Field(default=8089, gt=1, lt=65536, title="REST API Port")

    @staticmethod
    def get_infrastructure_containers(num_containers:int=1, splunk_app_username:str="admin", splunk_app_password:str="password", instance_name_template="splunk_contentctl_{index}")->list[Infrastructure]:
        containers:list[Infrastructure] = []
        if num_containers < 0:
            raise ValueError(f"Error - you must specifiy 1 or more containers, not {num_containers}.")

        #Get the starting ports
        i = Infrastructure() #Instantiate to get the base port numbers
        
        for index in range(0, num_containers):
            containers.append(Infrastructure(splunk_app_username=splunk_app_username,
                                             splunk_app_password=splunk_app_password,
                                             instance_name=instance_name_template.format(index=index),
                                             hec_port=i.hec_port+(index*2),
                                             web_ui_port=i.web_ui_port+index,
                                             api_port=i.api_port+(index*2)))

        
        return containers

    


    @model_validator(mode='before')
    @classmethod
    def validate_splunk_app_password(cls, data:Any) -> Any:
        if isinstance(data, dict):
            if not data.get("splunk_app_password",None):
                data["splunk_app_password"] = Utils.get_random_password()
        return data
    
    @model_validator(mode='after')
    def validate_ports_overlap(self)->Infrastructure:
        if len(set([self.hec_port, self.api_port, self.web_ui_port])) != 3:
               raise ValueError(f"Duplicate ports detected:\n\t"
                                 " web_ui_port: {self.web_port}\n\t"
                                 "    hec_port: {self.hec_port}\n\t"
                                 "    api_port: {self.api_port}")
        return self


class InfrastructureConfig(BaseModel, extra="forbid", validate_assignment=True):
    infrastructure_type: DetectionTestingTargetInfrastructure = Field(
        default=DetectionTestingTargetInfrastructure.container,
        title=f"Control where testing should be launched.  Choose one of {DetectionTestingTargetInfrastructure._member_names_}",
    )
<<<<<<< HEAD
    full_image_path: Optional[str] = Field(
        default="https://registry.hub.docker.com/splunk/splunk:latest",
=======

    persist_and_reuse_container:bool = True

    full_image_path: str = Field(
        default="registry.hub.docker.com/splunk/splunk:latest",
>>>>>>> 9cc88537
        title="Full path to the container image to be used",
    )
    infrastructures: list[Infrastructure] = Field(default=[Infrastructure()],min_length=1)

    

    # @field_validator("infrastructure_type")
    # def validate_infrastructure_type(cls, v: DetectionTestingTargetInfrastructure, info: ValidationInfo):
    #     if v == DetectionTestingTargetInfrastructure.server:
    #         # No need to validate that the docker client is available
    #         return v
    #     elif v == DetectionTestingTargetInfrastructure.container:
    #         # we need to make sure we can actually get the docker client from the environment
    #         try:
    #             docker.client.from_env()
    #         except Exception as e:
    #             raise (
    #                 Exception(
    #                     f"Error, failed to get docker client.  Is Docker Installed and running "
    #                     f"and are docker environment variables set properly? Error:\n\t{str(e)}"
    #                 )
    #             )
    #     return v

    

<<<<<<< HEAD
    
    # @field_validator("full_image_path")
    # def validate_full_image_path(cls, v, values):
    #     if (
    #         values.get("infrastructure_type", None)
    #         == DetectionTestingTargetInfrastructure.server.value
    #     ):
    #         print(
    #             f"No need to validate target image path {v}, testing target is preconfigured server"
    #         )
    #         return v
    #     # This behavior may change if we start supporting local/offline containers and
    #     # the logic to build them
    #     if ":" not in v:
    #         raise (
    #             ValueError(
    #                 f"Error, the image_name {v} does not include a tag.  A tagged container MUST be included to ensure consistency when testing"
    #             )
    #         )

    #     # Check to make sure we have the latest version of the image
    #     # We have this as a wrapped, nested try/except because if we
    #     # encounter some error in trying to get the latest version, but
    #     # we do have some version already, we will allow the test to continue.
    #     # For example, this may occur if an image has been previously downloaded,
    #     # but the server no longer has internet connectivity and can't get the
    #     # image again. in this case, don't fail - continue with the test
    #     try:
    #         try:
    #             # connectivity to docker server is validated previously
    #             client = docker.from_env()
    #             print(
    #                 f"Getting the latest version of the container image: {v}...",
    #                 end="",
    #                 flush=True,
    #             )
    #             client.images.pull(v, platform="linux/amd64")
    #             print("done")
    #         except docker.errors.APIError as e:
    #             print("error")
    #             if e.is_client_error():
    #                 if "invalid reference format" in str(e.explanation):
    #                     simple_explanation = f"The format of the docker image reference is incorrect. Please use a valid image reference"
    #                 else:
    #                     simple_explanation = (
    #                         f"The most likely cause of this error is that the image/tag "
    #                         "does not exist or it is stored in a private repository and you are not logged in."
    #                     )

    #             elif e.is_server_error():
    #                 simple_explanation = (
    #                     f"The mostly likely cause is that the server cannot be reached. "
    #                     "Please ensure that the server hosting your docker image is available "
    #                     "and you have internet access, if required."
    #                 )

    #             else:
    #                 simple_explanation = f"Unable to pull image {v} for UNKNOWN reason. Please consult the detailed error below."

    #             verbose_explanation = e.explanation

    #             raise (
    #                 ValueError(
    #                     f"Error Pulling Docker Image '{v}'\n  - EXPLANATION: {simple_explanation} (full error text: '{verbose_explanation}'"
    #                 )
    #             )
    #         except Exception as e:
    #             print("error")
    #             raise (ValueError(f"Uknown error pulling Docker Image '{v}': {str(e)}"))

    #     except Exception as e:
    #         # There was some exception that prevented us from getting the latest version
    #         # of the image. However, if we already have it, use the current version and
    #         # down fully raise the exception - just use it
    #         client = docker.from_env()
    #         try:
    #             client.api.inspect_image(v)
    #             print(e)
    #             print(
    #                 f"We will default to using the version of the image {v} which has "
    #                 "already been downloaded to this machine. Please note that it may be out of date."
    #             )

    #         except Exception as e2:
    #             raise (
    #                 ValueError(
    #                     f"{str(e)}Image is not previously cached, so we could not use an old version."
    #                 )
    #             )

    #     return v

    @model_validator(mode="after")
    def validate_ports_overlap(self)->InfrastructureConfig:
=======
    @validator("infrastructures", always=True)
    def validate_infrastructures(cls, v, values):
        MAX_RECOMMENDED_CONTAINERS_BEFORE_WARNING = 2
        if values.get("infrastructure_type",None) == DetectionTestingTargetInfrastructure.container and len(v) == 0:
            v = [Infrastructure()]

        if len(v) < 1:
            #print("Fix number of infrastructure validation later")
            return v
            raise (
                ValueError(
                    f"Error validating infrastructures.  Test must be run with AT LEAST 1 infrastructure, not {len(v)}"
                )
            )
        if (values.get("infrastructure_type", None) == DetectionTestingTargetInfrastructure.container.value) and len(v) > MAX_RECOMMENDED_CONTAINERS_BEFORE_WARNING:
            print(
                f"You requested to run with [{v}] containers which may use a very large amount of resources "
                "as they all run in parallel.  The maximum suggested number of parallel containers is "
                f"[{MAX_RECOMMENDED_CONTAINERS_BEFORE_WARNING}].  We will do what you asked, but be warned!"
            )
        return v


    @validator("infrastructures", each_item=False)
    def validate_ports_overlap(cls, v, values):
>>>>>>> 9cc88537
        ports = set()
        if self.infrastructure_type == DetectionTestingTargetInfrastructure.server.value:
            #ports are allowed to overlap, they are on different servers
            return self

        for infrastructure in self.infrastructures:
            for k in ["hec_port", "web_ui_port", "api_port"]:
                if getattr(infrastructure, k) in ports:
                    raise ValueError(f"Port {getattr(infrastructure, k)} used more than once in container infrastructure ports")
                ports.add(getattr(infrastructure, k))
        return self
    
class VersionControlConfig(BaseModel, extra='forbid', validate_assignment=True):
    repo_path: DirectoryPath = Field(default=".", title="Path to the root of your app")
    repo_url: Optional[AnyHttpUrl] = Field(None,title="HTTP(s) path to the repo for repo_path.  If this field is blank, it will be inferred from the repo",
    )
    target_branch: Optional[str] = Field(None,title="Main branch of the repo or target of a Pull Request/Merge Request.")
    test_branch: Optional[str] = Field(None, title="Branch of the repo to be tested, if applicable.")
    commit_hash: Optional[str] = Field(None, title="Commit hash of the repo state to be tested, if applicable")
    pr_number: Optional[NonNegativeInt] = Field(None, title="The number of the PR to test")


    @field_serializer('repo_url')
    def serialize_address(self, repo_url: AnyHttpUrl, _info:ValidationInfo)->str:
        return serialize_url(repo_url)    
    
    @field_validator('repo_path')
    @classmethod
    def validate_repo_path(cls, v: DirectoryPath, info: ValidationInfo):
        if not v.is_dir():
            raise(ValueError(f"Error, the provided path is is not a valid path: '{v}'"))

        try:
            r = git.Repo(v)
        except Exception as e:
            raise(ValueError(f"Error, the provided path is not a valid git repo: '{v}'"))

        try:

            if ALWAYS_PULL_REPO:
                r.remotes.origin.pull()
        except Exception as e:
            raise ValueError(f"Error pulling git repository {v}: {str(e)}")
        print("repo path looks good")
        return v

    @model_validator(mode="after")
    def validate_repo_url(self)->VersionControlConfig:
        #First try to get the value from the repo
        try:
            remotes = git.Repo(self.repo_path).remotes
        except Exception as e:
            raise ValueError(f"Error - repo at {self.repo_path} has no remotes.  Repo MUST be tracked in a remote git repo.")
        
        try:
            remote_url_from_repo = AnyHttpUrl(remotes.origin.url)
        except Exception as e:
            raise(ValueError(f"Error reading remote_url from the repo located at '{self.repo_path}'"))

        if self.repo_url is not None and remote_url_from_repo != self.repo_url:
            raise(ValueError(f"The url of the remote repo supplied in the config file {self.repo_url} does not "\
                              f"match the value read from the repository at {self.repo_path}, {remote_url_from_repo}"))

        if self.repo_url is None:
            self.repo_url = remote_url_from_repo

        return self
    

    @model_validator(mode='after')
    def check_branches(self) -> VersionControlConfig:
        r = git.Repo(self.repo_path)

        if not self.target_branch:
            self.target_branch = Utils.get_default_branch_name(str(self.repo_path), str(self.repo_url))
        else:
            try:
                Utils.validate_git_branch_name(str(self.repo_path), str(self.repo_url), self.target_branch)
            except Exception as e:
                raise ValueError(f"Error validating existence of target_branch: {str(e)}")
            
        if not self.test_branch:
            self.test_branch = r.active_branch.name
        else:
            try:
                Utils.validate_git_branch_name(str(self.repo_path), str(self.repo_url),self.test_branch)
            except Exception as e:
                raise ValueError(f"Error validating existence of test_branch: {str(e)}")
        
        #Check out the test branch
        r.git.checkout(self.test_branch)
            
        return self
    
    # TODO: Implement commit hash and PR/MR support
    # @validator('commit_hash')
    # def validate_commit_hash(cls, v, values):
    #     try:
    #         #We can a hash with this function too
    #         Utils.validate_git_hash(values['repo_path'],values['repo_url'], v, values['test_branch'])
    #     except Exception as e:
    #         raise ValueError(f"Error validating commit_hash '{v}': {str(e)}")
    #     return v
    
    # @validator('pr_number')
    # def validate_pr_number(cls, v, values):
    #     if v == None:
    #         return v

    #     hash = Utils.validate_git_pull_request(values['repo_path'], v)

    #     #Ensure that the hash is equal to the one in the config file, if it exists.
    #     if values['commit_hash'] is None:
    #         values['commit_hash'] = hash
    #     else:
    #         if values['commit_hash'] != hash:
    #             raise(ValueError(f"commit_hash specified in configuration was {values['commit_hash']}, but commit_hash"\
    #                              f" from pr_number {v} was {hash}. These must match.  If you're testing"\
    #                              " a PR, you probably do NOT want to provide the commit_hash in the configuration file "\
    #                              "and always want to test the head of the PR. This will be done automatically if you do "\
    #                              "not provide the commit_hash."))

    #     return v

    
class TestConfig(BaseModel, extra="forbid", validate_assignment=True):
    
    version_control_config: Optional[VersionControlConfig] = Field(None, title="Basic version control information for contentctl test modes.")
    
    infrastructure_config: InfrastructureConfig = Field(
        default=InfrastructureConfig(),
        title=f"The infrastructure for testing to be run on",
    )
    
    
    post_test_behavior: PostTestBehavior = Field(
        default=PostTestBehavior.pause_on_failure,
        title=f"What to do after a test has completed.  Choose one of {PostTestBehavior._member_names_}",
    )
    mode: DetectionTestingMode = Field(
        default=DetectionTestingMode.all,
        title=f"Control which detections should be tested.  Choose one of {DetectionTestingMode._member_names_}",
    )
    detections_list: Optional[list[FilePath]] = Field(
        default=None, title="List of paths to detections which should be tested"
    )
    
    
    splunkbase_username: Optional[str] = Field(
        default=None,
        title="The username for logging into Splunkbase in case apps must be downloaded",
    )
    splunkbase_password: Optional[str] = Field(
        default=None,
        title="The password for logging into Splunkbase in case apps must be downloaded",
    )
    apps: list[App] = Field(
        default=App.get_default_apps(),
        title="A list of all the apps to be installed on each container",
    )
    enable_integration_testing: bool = Field(
        default=False,
        title="Whether integration testing should be enabled, in addition to unit testing (requires a configured Splunk"
        " instance with ES installed)"
    )


    # # Ensure that at least 1 of test_branch, commit_hash, and/or pr_number were passed.
    # # Otherwise, what are we testing??
    # # @root_validator(pre=False)
    # def ensure_there_is_something_to_test(cls, values):
    #     if 'test_branch' not in values and 'commit_hash' not in values and'pr_number' not in values:
    #         if 'mode' in values and values['mode'] == DetectionTestingMode.changes:
    #             raise(ValueError(f"Under mode [{DetectionTestingMode.changes}], 'test_branch', 'commit_hash', and/or 'pr_number' must be defined so that we know what to test."))

    #     return values

    

    @model_validator(mode='after')
    def check_splunkbase_username_password(self)->TestConfig:
        if self.splunkbase_username and self.splunkbase_password:
            return self
        elif not self.splunkbase_username and not self.splunkbase_password:
            return self
        else:
            if self.splunkbase_username:
                raise ValueError("splunkbase_username was provided, but splunkbase_password was not. You must provide both or neither.")
            else:
                raise ValueError("splunkbase_password was provided, but splunkbase_username was not. You must provide both or neither.")


    # @validator("apps",)
    # def validate_apps(cls, v, values):
        

    #     app_errors = []

    #     # ensure that the splunkbase username and password are provided
    #     username = values["splunkbase_username"]
    #     password = values["splunkbase_password"]
    #     app_directory = LOCAL_APP_DIR
    #     try:
    #         os.makedirs(LOCAL_APP_DIR, exist_ok=True)
    #     except Exception as e:
    #         raise (
    #             Exception(f"Error: When trying to create {CONTAINER_APP_DIR}: {str(e)}")
    #         )

    #     for app in v:
    #         if app.environment_path != ENVIRONMENT_PATH_NOT_SET:
    #             #Avoid re-configuring the apps that have already been configured.
    #             continue

    #         try:
    #             app.configure_app_source_for_container(
    #                 username, password, app_directory, CONTAINER_APP_DIR
    #             )
    #         except Exception as e:
    #             error_string = f"Unable to prepare app '{app.title}': {str(e)}"
    #             app_errors.append(error_string)

    #     if len(app_errors) != 0:
    #         error_string = "\n\t".join(app_errors)
    #         raise (ValueError(f"Error preparing apps to install:\n\t{error_string}"))

    #     return v

    <|MERGE_RESOLUTION|>--- conflicted
+++ resolved
@@ -4,18 +4,12 @@
 import git
 import pathlib
 import yaml
-<<<<<<< HEAD
-from pydantic import BaseModel, field_validator, model_validator, Field, ValidationInfo, AnyHttpUrl, DirectoryPath, NonNegativeInt, FilePath, field_serializer
-from typing import Any, Optional
-
-=======
 import os
-from pydantic import BaseModel, validator, root_validator, Extra, Field
-from typing import Union
+from pydantic import BaseModel, Field, AnyHttpUrl, field_serializer, model_validator,ValidationInfo
+from typing import Union, Optional
 import re
 import docker
 import docker.errors
->>>>>>> 9cc88537
 
 
 from contentctl.objects.enums import (
@@ -44,16 +38,8 @@
         print(f"Error loading test configuration file '{path}': {str(e)}")
 
 
-<<<<<<< HEAD
-def serialize_url(url:AnyHttpUrl)->str:
-    return str(url)
-
 class Infrastructure(BaseModel, extra="forbid", validate_assignment=True):
-    splunk_app_username: Optional[str] = Field(
-=======
-class Infrastructure(BaseModel, extra=Extra.forbid, validate_assignment=True):
     splunk_app_username: Union[str, None] = Field(
->>>>>>> 9cc88537
         default="admin", title="The name of the user for testing"
     )
     splunk_app_password: Optional[str] = Field(
@@ -63,9 +49,10 @@
         default="localhost",
         title="Domain name of IP address of Splunk server to be used for testing. Do NOT use a protocol, like http(s):// or 'localhost'",
     )
+
     @field_serializer('instance_address')
-    def serialize_address(self, repo_url: AnyHttpUrl, _info:ValidationInfo)->str:
-        return serialize_url(repo_url)    
+    def serialize_address(repo_url: AnyHttpUrl)->str:
+        return str(repo_url)    
     
     instance_name: str = Field(
         default="Splunk_Server_Name",
@@ -123,16 +110,11 @@
         default=DetectionTestingTargetInfrastructure.container,
         title=f"Control where testing should be launched.  Choose one of {DetectionTestingTargetInfrastructure._member_names_}",
     )
-<<<<<<< HEAD
-    full_image_path: Optional[str] = Field(
-        default="https://registry.hub.docker.com/splunk/splunk:latest",
-=======
 
     persist_and_reuse_container:bool = True
 
     full_image_path: str = Field(
         default="registry.hub.docker.com/splunk/splunk:latest",
->>>>>>> 9cc88537
         title="Full path to the container image to be used",
     )
     infrastructures: list[Infrastructure] = Field(default=[Infrastructure()],min_length=1)
@@ -159,7 +141,6 @@
 
     
 
-<<<<<<< HEAD
     
     # @field_validator("full_image_path")
     # def validate_full_image_path(cls, v, values):
@@ -252,9 +233,6 @@
 
     #     return v
 
-    @model_validator(mode="after")
-    def validate_ports_overlap(self)->InfrastructureConfig:
-=======
     @validator("infrastructures", always=True)
     def validate_infrastructures(cls, v, values):
         MAX_RECOMMENDED_CONTAINERS_BEFORE_WARNING = 2
@@ -280,7 +258,6 @@
 
     @validator("infrastructures", each_item=False)
     def validate_ports_overlap(cls, v, values):
->>>>>>> 9cc88537
         ports = set()
         if self.infrastructure_type == DetectionTestingTargetInfrastructure.server.value:
             #ports are allowed to overlap, they are on different servers
@@ -305,7 +282,7 @@
 
     @field_serializer('repo_url')
     def serialize_address(self, repo_url: AnyHttpUrl, _info:ValidationInfo)->str:
-        return serialize_url(repo_url)    
+        return str(repo_url)    
     
     @field_validator('repo_path')
     @classmethod
