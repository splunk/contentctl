import os
import json
import pathlib

from contentctl.output.json_writer import JsonWriter
from contentctl.objects.enums import SecurityContentType
<<<<<<< HEAD
from contentctl.objects.abstract_security_content_objects.security_content_object_abstract import (
    SecurityContentObject_Abstract,
)
from typing import List, Any


class ApiJsonOutput:

    def writeObjects(
        self,
        objects: list[SecurityContentObject_Abstract],
        output_path: pathlib.Path,
        contentType: SecurityContentType = None,
    ) -> None:
        """#Serialize all objects
        try:
            for obj in objects:

                serialized_objects.append(obj.model_dump())
        except Exception as e:
            raise Exception(f"Error serializing object with name '{obj.name}' and type '{type(obj).__name__}': '{str(e)}'")
        """

        if contentType == SecurityContentType.detections:
            detections = [
                detection.model_dump(
                    include=set(
                        [
                            "name",
                            "author",
                            "date",
                            "version",
                            "id",
                            "description",
                            "tags",
                            "search",
                            "how_to_implement",
                            "known_false_positives",
                            "references",
                            "datamodel",
                            "macros",
                            "lookups",
                            "source",
                            "nes_fields",
                        ]
                    )
                )
                for detection in objects
            ]
            JsonWriter.writeJsonObject(
                os.path.join(output_path, "detections.json"), "detections", detections
            )

        elif contentType == SecurityContentType.macros:
            macros = [
                macro.model_dump(include=set(["definition", "description", "name"]))
                for macro in objects
            ]
            JsonWriter.writeJsonObject(
                os.path.join(output_path, "macros.json"), "macros", macros
            )

        elif contentType == SecurityContentType.stories:
            stories = [
                story.model_dump(
                    include=set(
                        [
                            "name",
                            "author",
                            "date",
                            "version",
                            "id",
                            "description",
                            "narrative",
                            "references",
                            "tags",
                            "detections_names",
                            "investigation_names",
                            "baseline_names",
                            "detections",
                        ]
                    )
                )
                for story in objects
            ]
            # Only get certain fields from detections
            for story in stories:
                # Only use a small subset of fields from the detection
                story["detections"] = [
                    {
                        "name": detection["name"],
                        "source": detection["source"],
                        "type": detection["type"],
                        "tags": detection["tags"].get("mitre_attack_enrichments", []),
                    }
                    for detection in story["detections"]
                ]
                

            JsonWriter.writeJsonObject(
                os.path.join(output_path, "stories.json"), "stories", stories
            )

        elif contentType == SecurityContentType.baselines:
            try:
                baselines = [
                    baseline.model_dump(
                        include=set(
                            [
                                "name",
                                "author",
                                "date",
                                "version",
                                "id",
                                "description",
                                "type",
                                "datamodel",
                                "search",
                                "how_to_implement",
                                "known_false_positives",
                                "references",
                                "tags",
                            ]
                        )
                    )
                    for baseline in objects
                ]
            except Exception as e:
                print(e)
                print('wait')

            JsonWriter.writeJsonObject(
                    os.path.join(output_path, "baselines.json"), "baselines", baselines
                )

        elif contentType == SecurityContentType.investigations:
            investigations = [
                investigation.model_dump(
                    include=set(
                        [
                            "name",
                            "author",
                            "date",
                            "version",
                            "id",
                            "description",
                            "type",
                            "datamodel",
                            "search",
                            "how_to_implemnet",
                            "known_false_positives",
                            "references",
                            "inputs",
                            "tags",
                            "lowercase_name",
                        ]
                    )
                )
                for investigation in objects
            ]
            JsonWriter.writeJsonObject(
                os.path.join(output_path, "response_tasks.json"),
                "response_tasks",
                investigations,
            )

        elif contentType == SecurityContentType.lookups:
            lookups = [
                lookup.model_dump(
                    include=set(
                        [
                            "name",
                            "description",
                            "collection",
                            "fields_list",
                            "filename",
                            "default_match",
                            "match_type",
                            "min_matches",
                            "case_sensitive_match",
                        ]
                    )
                )
                for lookup in objects
            ]
            JsonWriter.writeJsonObject(
                os.path.join(output_path, "lookups.json"), "lookups", lookups
            )

        elif contentType == SecurityContentType.deployments:
            deployments = [
                deployment.model_dump(
                    include=set(
                        [
                            "name",
                            "author",
                            "date",
                            "version",
                            "id",
                            "description",
                            "scheduling",
                            "rba",
                            "tags",
                        ]
                    )
                )
                for deployment in objects
            ]
            JsonWriter.writeJsonObject(
                os.path.join(output_path, "deployments.json"),
                "deployments",
                deployments,
=======

# Maximum Lambda Request Response Limit is 6MB
# https://docs.aws.amazon.com/lambda/latest/dg/gettingstarted-limits.html
# Note that if you are not using AWS Lambda, this file size may be increased.
AWS_LAMBDA_LIMIT = 1024 * 1024 * 6 - 1


class ApiJsonOutput:
    def writeObjects(
        self, objects: list, output_path: str, type: SecurityContentType = None
    ) -> None:
        if type == SecurityContentType.detections:
            obj_array = []
            for detection in objects:
                detection.id = str(detection.id)
                obj_array.append(
                    detection.dict(
                        exclude_none=True,
                        exclude={
                            "deprecated": True,
                            "experimental": True,
                            "annotations": True,
                            "risk": True,
                            "playbooks": True,
                            "baselines": True,
                            "mappings": True,
                            "test": True,
                            "deployment": True,
                            "type": True,
                            "status": True,
                            "data_source": True,
                            "tests": True,
                            "cve_enrichment": True,
                            "file_path": True,
                            "tags": {
                                "file_path": True,
                                "required_fields": True,
                                "confidence": True,
                                "impact": True,
                                "product": True,
                                "cve": True,
                            },
                        },
                    )
                )

            for detection in obj_array:
                # Loop through each macro in the detection
                for macro in detection["macros"]:
                    # Remove the 'file_path' key if it exists
                    macro.pop("file_path", None)

            JsonWriter.writeJsonObject(
                os.path.join(output_path, "detections.json"), {"detections": obj_array}
            )

            ### Code to be added to contentctl to ship filter macros to macros.json

            obj_array = []
            for detection in objects:
                detection_dict = detection.dict()
                if "macros" in detection_dict:
                    for macro in detection_dict["macros"]:
                        obj_array.append(macro)

            uniques: set[str] = set()
            for obj in obj_array:
                if obj.get("arguments", None) != None:
                    uniques.add(json.dumps(obj, sort_keys=True))
                else:
                    obj.pop("arguments")
                    uniques.add(json.dumps(obj, sort_keys=True))

            obj_array = []
            for item in uniques:
                obj_array.append(json.loads(item))

            for obj in obj_array:
                if "file_path" in obj:
                    del obj["file_path"]

            JsonWriter.writeJsonObject(
                os.path.join(output_path, "macros.json"), {"macros": obj_array}
            )

        elif type == SecurityContentType.stories:
            obj_array = []
            for story in objects:
                story.id = str(story.id)
                obj_array.append(
                    story.dict(
                        exclude_none=True,
                        exclude={"investigations": True, "file_path": True},
                    )
                )

            JsonWriter.writeJsonObject(
                os.path.join(output_path, "stories.json"), {"stories": obj_array}
            )

        elif type == SecurityContentType.baselines:
            obj_array = []
            for baseline in objects:
                baseline.id = str(baseline.id)
                obj_array.append(
                    baseline.dict(
                        exclude={
                            "deployment": True,
                            "check_references": True,
                            "file_path": True,
                        }
                    )
                )

            JsonWriter.writeJsonObject(
                os.path.join(output_path, "baselines.json"), {"baselines": obj_array}
            )

        elif type == SecurityContentType.investigations:
            obj_array = []
            for investigation in objects:
                investigation.id = str(investigation.id)
                obj_array.append(
                    investigation.dict(
                        exclude={
                            "file_path": True,
                        }
                    )
                )

            JsonWriter.writeJsonObject(
                os.path.join(output_path, "response_tasks.json"),
                {"response_tasks": obj_array},
            )

        elif type == SecurityContentType.lookups:
            obj_array = []
            for lookup in objects:

                obj_array.append(
                    lookup.dict(
                        exclude={
                            "file_path": True,
                        }
                    )
                )

            JsonWriter.writeJsonObject(
                os.path.join(output_path, "lookups.json"), {"lookups": obj_array}
            )

        elif type == SecurityContentType.deployments:
            obj_array = []
            for deployment in objects:
                deployment.id = str(deployment.id)
                obj_array.append(
                    deployment.dict(
                        exclude_none=True,
                        exclude={
                            "file_path": True,
                        },
                    )
                )

            JsonWriter.writeJsonObject(
                os.path.join(output_path, "deployments.json"),
                {"deployments": obj_array},
>>>>>>> 9cc88537
            )<|MERGE_RESOLUTION|>--- conflicted
+++ resolved
@@ -4,11 +4,10 @@
 
 from contentctl.output.json_writer import JsonWriter
 from contentctl.objects.enums import SecurityContentType
-<<<<<<< HEAD
 from contentctl.objects.abstract_security_content_objects.security_content_object_abstract import (
     SecurityContentObject_Abstract,
 )
-from typing import List, Any
+
 
 
 class ApiJsonOutput:
@@ -217,173 +216,4 @@
                 os.path.join(output_path, "deployments.json"),
                 "deployments",
                 deployments,
-=======
-
-# Maximum Lambda Request Response Limit is 6MB
-# https://docs.aws.amazon.com/lambda/latest/dg/gettingstarted-limits.html
-# Note that if you are not using AWS Lambda, this file size may be increased.
-AWS_LAMBDA_LIMIT = 1024 * 1024 * 6 - 1
-
-
-class ApiJsonOutput:
-    def writeObjects(
-        self, objects: list, output_path: str, type: SecurityContentType = None
-    ) -> None:
-        if type == SecurityContentType.detections:
-            obj_array = []
-            for detection in objects:
-                detection.id = str(detection.id)
-                obj_array.append(
-                    detection.dict(
-                        exclude_none=True,
-                        exclude={
-                            "deprecated": True,
-                            "experimental": True,
-                            "annotations": True,
-                            "risk": True,
-                            "playbooks": True,
-                            "baselines": True,
-                            "mappings": True,
-                            "test": True,
-                            "deployment": True,
-                            "type": True,
-                            "status": True,
-                            "data_source": True,
-                            "tests": True,
-                            "cve_enrichment": True,
-                            "file_path": True,
-                            "tags": {
-                                "file_path": True,
-                                "required_fields": True,
-                                "confidence": True,
-                                "impact": True,
-                                "product": True,
-                                "cve": True,
-                            },
-                        },
-                    )
-                )
-
-            for detection in obj_array:
-                # Loop through each macro in the detection
-                for macro in detection["macros"]:
-                    # Remove the 'file_path' key if it exists
-                    macro.pop("file_path", None)
-
-            JsonWriter.writeJsonObject(
-                os.path.join(output_path, "detections.json"), {"detections": obj_array}
-            )
-
-            ### Code to be added to contentctl to ship filter macros to macros.json
-
-            obj_array = []
-            for detection in objects:
-                detection_dict = detection.dict()
-                if "macros" in detection_dict:
-                    for macro in detection_dict["macros"]:
-                        obj_array.append(macro)
-
-            uniques: set[str] = set()
-            for obj in obj_array:
-                if obj.get("arguments", None) != None:
-                    uniques.add(json.dumps(obj, sort_keys=True))
-                else:
-                    obj.pop("arguments")
-                    uniques.add(json.dumps(obj, sort_keys=True))
-
-            obj_array = []
-            for item in uniques:
-                obj_array.append(json.loads(item))
-
-            for obj in obj_array:
-                if "file_path" in obj:
-                    del obj["file_path"]
-
-            JsonWriter.writeJsonObject(
-                os.path.join(output_path, "macros.json"), {"macros": obj_array}
-            )
-
-        elif type == SecurityContentType.stories:
-            obj_array = []
-            for story in objects:
-                story.id = str(story.id)
-                obj_array.append(
-                    story.dict(
-                        exclude_none=True,
-                        exclude={"investigations": True, "file_path": True},
-                    )
-                )
-
-            JsonWriter.writeJsonObject(
-                os.path.join(output_path, "stories.json"), {"stories": obj_array}
-            )
-
-        elif type == SecurityContentType.baselines:
-            obj_array = []
-            for baseline in objects:
-                baseline.id = str(baseline.id)
-                obj_array.append(
-                    baseline.dict(
-                        exclude={
-                            "deployment": True,
-                            "check_references": True,
-                            "file_path": True,
-                        }
-                    )
-                )
-
-            JsonWriter.writeJsonObject(
-                os.path.join(output_path, "baselines.json"), {"baselines": obj_array}
-            )
-
-        elif type == SecurityContentType.investigations:
-            obj_array = []
-            for investigation in objects:
-                investigation.id = str(investigation.id)
-                obj_array.append(
-                    investigation.dict(
-                        exclude={
-                            "file_path": True,
-                        }
-                    )
-                )
-
-            JsonWriter.writeJsonObject(
-                os.path.join(output_path, "response_tasks.json"),
-                {"response_tasks": obj_array},
-            )
-
-        elif type == SecurityContentType.lookups:
-            obj_array = []
-            for lookup in objects:
-
-                obj_array.append(
-                    lookup.dict(
-                        exclude={
-                            "file_path": True,
-                        }
-                    )
-                )
-
-            JsonWriter.writeJsonObject(
-                os.path.join(output_path, "lookups.json"), {"lookups": obj_array}
-            )
-
-        elif type == SecurityContentType.deployments:
-            obj_array = []
-            for deployment in objects:
-                deployment.id = str(deployment.id)
-                obj_array.append(
-                    deployment.dict(
-                        exclude_none=True,
-                        exclude={
-                            "file_path": True,
-                        },
-                    )
-                )
-
-            JsonWriter.writeJsonObject(
-                os.path.join(output_path, "deployments.json"),
-                {"deployments": obj_array},
->>>>>>> 9cc88537
             )