--- conflicted
+++ resolved
@@ -63,11 +63,9 @@
             evidence_str = evidence_str + '"' + detection.tags.observable[i]["name"] + '": ' + detection.tags.observable[i]["name"].replace(".", "_")
             if not i == (len(detection.tags.observable) - 1):
                 evidence_str = evidence_str + ', '
-<<<<<<< HEAD
-        evidence_str = evidence_str + ' "sourceType": metadata.source_type, "source": metadata.source' + '}'        
-=======
-        evidence_str = evidence_str + ', "sourceType": metadata.source_type}'        
->>>>>>> e24c3e02
+
+        evidence_str = evidence_str + ', "sourceType": metadata.source_type, "source": metadata.source}'        
+
 
         detection.tags.evidence_str = evidence_str
 
