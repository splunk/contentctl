import os
import pathlib
from contentctl.objects.enums import SecurityContentType
from contentctl.output.yml_writer import YmlWriter
import pathlib
from contentctl.objects.config import NewContentType
class NewContentYmlOutput():
    output_path: pathlib.Path
    
    def __init__(self, output_path:pathlib.Path):
        self.output_path = output_path
    
    
<<<<<<< HEAD
    def writeObjectNewContent(self, object: dict, subdirectory_name: str, type: NewContentType) -> None:
        if type == NewContentType.detection:
=======
    def writeObjectNewContent(self, object: dict, subdirectory_name: str, type: SecurityContentType) -> None:
        if type == SecurityContentType.detections:
>>>>>>> 9cc88537
            file_path = os.path.join(self.output_path, 'detections', subdirectory_name, self.convertNameToFileName(object['name'], object['tags']['product']))
            output_folder = pathlib.Path(self.output_path)/'detections'/subdirectory_name
            #make sure the output folder exists for this detection
            output_folder.mkdir(exist_ok=True)

            YmlWriter.writeYmlFile(file_path, object)
            print("Successfully created detection " + file_path)
        
        elif type == NewContentType.story:
            file_path = os.path.join(self.output_path, 'stories', self.convertNameToFileName(object['name'], object['tags']['product']))
            YmlWriter.writeYmlFile(file_path, object)
            print("Successfully created story " + file_path)        
        
        else:
            raise(Exception(f"Object Must be Story or Detection, but is not: {object}"))



    def convertNameToFileName(self, name: str, product: list):
        file_name = name \
            .replace(' ', '_') \
            .replace('-','_') \
            .replace('.','_') \
            .replace('/','_') \
            .lower()
        if 'Splunk Behavioral Analytics' in product:
            
            file_name = 'ssa___' + file_name + '.yml'
        else:
            file_name = file_name + '.yml'
        return file_name


    def convertNameToTestFileName(self, name: str, product: list):
        file_name = name \
            .replace(' ', '_') \
            .replace('-','_') \
            .replace('.','_') \
            .replace('/','_') \
            .lower()
        if 'Splunk Behavioral Analytics' in product:          
            file_name = 'ssa___' + file_name + '.test.yml'
        else:
            file_name = file_name + '.test.yml'
        return file_name<|MERGE_RESOLUTION|>--- conflicted
+++ resolved
@@ -11,13 +11,9 @@
         self.output_path = output_path
     
     
-<<<<<<< HEAD
     def writeObjectNewContent(self, object: dict, subdirectory_name: str, type: NewContentType) -> None:
         if type == NewContentType.detection:
-=======
-    def writeObjectNewContent(self, object: dict, subdirectory_name: str, type: SecurityContentType) -> None:
-        if type == SecurityContentType.detections:
->>>>>>> 9cc88537
+
             file_path = os.path.join(self.output_path, 'detections', subdirectory_name, self.convertNameToFileName(object['name'], object['tags']['product']))
             output_folder = pathlib.Path(self.output_path)/'detections'/subdirectory_name
             #make sure the output folder exists for this detection
