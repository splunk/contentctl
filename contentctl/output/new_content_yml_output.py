--- conflicted
+++ resolved
@@ -11,32 +11,6 @@
         self.output_path = output_path
     
     
-<<<<<<< HEAD
-    def writeObjectNewContent(self, object: dict, type: SecurityContentType) -> None:
-        if type == SecurityContentType.detections:
-            file_path = os.path.join(self.output_path, 'detections', self.convertNameToFileName(object['name'], object['tags']['product']))
-            object['tests'] = [
-                {
-                    'name': object['name'],
-                    'pass_condition': '| stats count | where count > 0',
-                    'earliest_time': '-24h',
-                    'latest_time': 'now',
-                    'attack_data': [
-                        {
-                            'data': 'UPDATE',
-                            'source': 'UPDATE',
-                            'sourcetype': 'UPDATE',
-                            'update_timestamp': True
-                        }
-                    ]
-                }
-            ]
-            #object.pop('source')
-            YmlWriter.writeYmlFile(file_path, object)
-            print("Successfully created detection " + file_path)
-
-        elif type == SecurityContentType.stories:
-=======
     def writeObjectNewContent(self, object: dict, subdirectory_name: str, type: NewContentType) -> None:
         if type == NewContentType.detection:
 
@@ -49,7 +23,6 @@
             print("Successfully created detection " + file_path)
         
         elif type == NewContentType.story:
->>>>>>> 904ed464
             file_path = os.path.join(self.output_path, 'stories', self.convertNameToFileName(object['name'], object['tags']['product']))
             YmlWriter.writeYmlFile(file_path, object)
             print("Successfully created story " + file_path)        
