### {{APP_NAME}} DETECTIONS ###

{% for detection in objects %}
{% if (detection.type == 'TTP' or detection.type == 'Anomaly' or detection.type == 'Hunting' or detection.type == 'Correlation') %}
[{{APP_NAME}} - {{ detection.name }} - Rule]
action.escu = 0
action.escu.enabled = 1
{% if detection.status == "deprecated" %}
<<<<<<< HEAD
description = **WARNING**, this detection has been marked **DEPRECATED** by the Splunk Threat Research Team. This means that it will no longer be maintained or supported. If you have any questions feel free to email us at: research@splunk.com. {{ detection.description | escapeNewlines() }} 
{% elif detection.status == "experimental" %}
description = **WARNING**, this detection is marked **EXPERIMENTAL** by the Splunk Threat Research Team. This means that the detection has been manually tested but we do not have the associated attack data to perform automated testing or cannot share this attack dataset due to its sensitive nature. If you have any questions feel free to email us at: research@splunk.com. {{ detection.description | escapeNewlines() }} 
=======
description = **WARNING**, this detection has been marked **DEPRECATED** by the Splunk Threat Research Team. This means that it will no longer be maintained or supported. If you have any questions feel free to email us at: research@splunk.com. {{ detection.description }}
{% elif detection.status == "experimental" %}
description = **WARNING**, this detection is marked **EXPERIMENTAL** by the Splunk Threat Research Team. This means that the detection has been manually tested but we do not have the associated attack data to perform automated testing or cannot share this attack dataset due to its sensitive nature. If you have any questions feel free to email us at: research@splunk.com. {{ detection.description }} 
>>>>>>> 9cc88537
{% else %}
description = {{ detection.description | escapeNewlines() }}
{% endif %}
action.escu.mappings = {{ detection.mappings | tojson }}
action.escu.data_models = {{ detection.datamodel | tojson }}
action.escu.eli5 = {{ detection.description | escapeNewlines() }}
{% if detection.how_to_implement %}
action.escu.how_to_implement = {{ detection.how_to_implement | escapeNewlines() }}
{% else %}
action.escu.how_to_implement = none
{% endif %}
{% if detection.known_false_positives %}
action.escu.known_false_positives = {{ detection.known_false_positives | escapeNewlines() }}
{% else %}
action.escu.known_false_positives = None
{% endif %}
action.escu.creation_date = {{ detection.date }}
action.escu.modification_date = {{ detection.date }}
action.escu.confidence = high
action.escu.full_search_name = {{APP_NAME}} - {{ detection.name }} - Rule
action.escu.search_type = detection
{% if detection.tags.product is defined %}
action.escu.product = {{ detection.tags.product | tojson }}
{% endif %}
{% if detection.tags.atomic_guid %}
action.escu.atomic_red_team_guids = {{ detection.tags.getAtomicGuidStringArray() | tojson }}
{% endif %}
{% if detection.providing_technologies | length > 0  %}
action.escu.providing_technologies = {{ detection.providing_technologies | tojson }}
{% else %}
action.escu.providing_technologies = null
{% endif %}
{% if detection.tags.analytic_story %}
action.escu.analytic_story = {{ objectListToNameList(detection.tags.analytic_story) | tojson }}
{% if detection.deployment.alert_action.rba.enabled%}
action.risk = 1
action.risk.param._risk_message = {{ detection.tags.message | escapeNewlines() }}
action.risk.param._risk = {{ detection.risk | tojson }}
action.risk.param._risk_score = 0
action.risk.param.verbose = 0
{% endif %}
{% else %}
action.escu.analytic_story = []
{% endif %}
cron_schedule = {{ detection.deployment.scheduling.cron_schedule }}
dispatch.earliest_time = {{ detection.deployment.scheduling.earliest_time }}
dispatch.latest_time = {{ detection.deployment.scheduling.latest_time }}
action.correlationsearch.enabled = 1
{% if detection.status == "deprecated" %}
action.correlationsearch.label = {{APP_NAME}} - Deprecated - {{ detection.name }} - Rule
{% elif detection.status == "experimental" %}
action.correlationsearch.label = {{APP_NAME}} - Experimental - {{ detection.name }} - Rule
{% elif detection.type | lower == "correlation" %}
action.correlationsearch.label = {{APP_NAME}} - RIR - {{ detection.name }} - Rule
{% else %}
action.correlationsearch.label = {{APP_NAME}} - {{ detection.name }} - Rule
{% endif %}
action.correlationsearch.annotations = {{ detection.annotations | tojson }}
{% if detection.deployment.scheduling.schedule_window is defined %}
schedule_window = {{ detection.deployment.scheduling.schedule_window }}
{% endif %}
{% if detection.deployment is defined %}
{% if detection.deployment.alert_action.notable %}
action.notable = 1
{% if detection.nes_fields %}
action.notable.param.nes_fields = {{ detection.nes_fields }}
{% endif %}
action.notable.param.rule_description = {{ detection.deployment.alert_action.notable.rule_description | custom_jinja2_enrichment_filter(detection) | escapeNewlines()}}
action.notable.param.rule_title = {% if detection.type | lower == "correlation" %}RBA: {{ detection.deployment.alert_action.notable.rule_title | custom_jinja2_enrichment_filter(detection) }}{% else %}{{ detection.deployment.alert_action.notable.rule_title | custom_jinja2_enrichment_filter(detection) }}{% endif +%}
action.notable.param.security_domain = {{ detection.tags.security_domain.value }}
action.notable.param.severity = high
{% endif %}
{% if detection.deployment.alert_action.email %}
action.email.subject.alert = {{ detection.deployment.alert_action.email.subject | custom_jinja2_enrichment_filter(detection) | escapeNewlines() }}
action.email.to = {{ detection.deployment.alert_action.email.to }}
action.email.message.alert = {{ detection.deployment.alert_action.email.message | custom_jinja2_enrichment_filter(detection) | escapeNewlines() }}
action.email.useNSSubject = 1
{% endif %}
{% if detection.deployment.alert_action.slack %}
action.slack = 1
action.slack.param.channel = {{ detection.deployment.alert_action.slack.channel | custom_jinja2_enrichment_filter(detection) | escapeNewlines() }}
action.slack.param.message = {{ detection.deployment.alert_action.slack.message | custom_jinja2_enrichment_filter(detection) | escapeNewlines() }}
{% endif %}
{% if detection.deployment.alert_action.phantom%}
action.sendtophantom = 1
action.sendtophantom.param._cam_workers = {{ detection.deployment.alert_action.phantom.cam_workers | custom_jinja2_enrichment_filter(detection) }}
action.sendtophantom.param.label = {{ detection.deployment.alert_action.phantom.label | custom_jinja2_enrichment_filter(detection) }}
action.sendtophantom.param.phantom_server = {{ detection.deployment.alert_action.phantom.phantom_server | custom_jinja2_enrichment_filter(detection) }}
action.sendtophantom.param.sensitivity = {{ detection.deployment.alert_action.phantom.sensitivity | custom_jinja2_enrichment_filter(detection) }}
action.sendtophantom.param.severity = {{ detection.deployment.alert_action.phantom.severity | custom_jinja2_enrichment_filter(detection) }}
{% endif %}
{% endif %}
alert.digest_mode = 1
{% if detection.enabled_by_default %}
disabled = false
{% else %}
disabled = true
{% endif %}
enableSched = 1
allow_skew = 100%
counttype = number of events
relation = greater than
quantity = 0
realtime_schedule = 0
is_visible = false
search = {{ detection.search | escapeNewlines() }}

{% endif %}
{% endfor %}
### END {{ APP_NAME }} DETECTIONS ###<|MERGE_RESOLUTION|>--- conflicted
+++ resolved
@@ -6,15 +6,9 @@
 action.escu = 0
 action.escu.enabled = 1
 {% if detection.status == "deprecated" %}
-<<<<<<< HEAD
 description = **WARNING**, this detection has been marked **DEPRECATED** by the Splunk Threat Research Team. This means that it will no longer be maintained or supported. If you have any questions feel free to email us at: research@splunk.com. {{ detection.description | escapeNewlines() }} 
 {% elif detection.status == "experimental" %}
 description = **WARNING**, this detection is marked **EXPERIMENTAL** by the Splunk Threat Research Team. This means that the detection has been manually tested but we do not have the associated attack data to perform automated testing or cannot share this attack dataset due to its sensitive nature. If you have any questions feel free to email us at: research@splunk.com. {{ detection.description | escapeNewlines() }} 
-=======
-description = **WARNING**, this detection has been marked **DEPRECATED** by the Splunk Threat Research Team. This means that it will no longer be maintained or supported. If you have any questions feel free to email us at: research@splunk.com. {{ detection.description }}
-{% elif detection.status == "experimental" %}
-description = **WARNING**, this detection is marked **EXPERIMENTAL** by the Splunk Threat Research Team. This means that the detection has been manually tested but we do not have the associated attack data to perform automated testing or cannot share this attack dataset due to its sensitive nature. If you have any questions feel free to email us at: research@splunk.com. {{ detection.description }} 
->>>>>>> 9cc88537
 {% else %}
 description = {{ detection.description | escapeNewlines() }}
 {% endif %}
