[tool.poetry]
name = "contentctl"
<<<<<<< HEAD
version = "4.1.5"
=======
version = "4.2.0"
>>>>>>> 952d21e7
description = "Splunk Content Control Tool"
authors = ["STRT <research@splunk.com>"]
license = "Apache 2.0"
readme = "README.md"

[tool.poetry.scripts]
contentctl = 'contentctl.contentctl:main'

[tool.poetry.dependencies]
python = "^3.11"
pydantic = "^2.7.1"
PyYAML = "^6.0.1"
requests = "~2.32.2"
pycvesearch = "^1.2"
xmltodict = "^0.13.0"
attackcti = "^0.3.7"
Jinja2 = "^3.1.4"
questionary = "^2.0.1"
docker = "^7.1.0"
splunk-sdk = "^2.0.1"
semantic-version = "^2.10.0"
bottle = "^0.12.25"
tqdm = "^4.66.4"
#splunk-appinspect = "^2.36.0"
pysigma = "^0.11.5"
pysigma-backend-splunk = "^1.1.0"
pygit2 = "^1.14.1"
tyro = "^0.8.3"
gitpython = "^3.1.43"
setuptools = ">=69.5.1,<72.0.0"
[tool.poetry.dev-dependencies]

[build-system]
requires = ["poetry-core>=1.0.0"]
build-backend = "poetry.core.masonry.api"<|MERGE_RESOLUTION|>--- conflicted
+++ resolved
@@ -1,10 +1,6 @@
 [tool.poetry]
 name = "contentctl"
-<<<<<<< HEAD
-version = "4.1.5"
-=======
 version = "4.2.0"
->>>>>>> 952d21e7
 description = "Splunk Content Control Tool"
 authors = ["STRT <research@splunk.com>"]
 license = "Apache 2.0"
