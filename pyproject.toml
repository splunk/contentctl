--- conflicted
+++ resolved
@@ -11,13 +11,9 @@
 contentctl = 'contentctl.contentctl:main'
 
 [tool.poetry.dependencies]
-<<<<<<< HEAD
+
 python = "^3.11,<3.14"
-pydantic = "^2.8.2"
-=======
-python = "^3.11,<3.13"
 pydantic = "~2.9.2"
->>>>>>> 98573b0f
 PyYAML = "^6.0.2"
 requests = "~2.32.3"
 pycvesearch = "^1.2"
