[tool.poetry]
name = "contentctl"
<<<<<<< HEAD
version = "4.0.5"
=======
version = "4.1.0"
>>>>>>> 5ed7858d
description = "Splunk Content Control Tool"
authors = ["STRT <research@splunk.com>"]
license = "Apache 2.0"
readme = "README.md"

[tool.poetry.scripts]
contentctl = 'contentctl.contentctl:main'

[tool.poetry.dependencies]
python = "^3.11"
pydantic = "^2.7.1"
PyYAML = "^6.0.1"
requests = "~2.32.2"
pycvesearch = "^1.2"
xmltodict = "^0.13.0"
attackcti = "^0.3.7"
Jinja2 = "^3.1.4"
questionary = "^2.0.1"
<<<<<<< HEAD
docker = "^7.1.0"
=======
docker = "^7.0.0"
>>>>>>> 5ed7858d
splunk-sdk = "^2.0.1"
semantic-version = "^2.10.0"
bottle = "^0.12.25"
tqdm = "^4.66.4"
#splunk-appinspect = "^2.36.0"
pysigma = "^0.11.5"
pysigma-backend-splunk = "^1.1.0"
pygit2 = "^1.14.1"
tyro = "^0.8.3"
gitpython = "^3.1.43"
setuptools = ">=69.5.1,<71.0.0"
[tool.poetry.dev-dependencies]

[build-system]
requires = ["poetry-core>=1.0.0"]
build-backend = "poetry.core.masonry.api"<|MERGE_RESOLUTION|>--- conflicted
+++ resolved
@@ -1,10 +1,6 @@
 [tool.poetry]
 name = "contentctl"
-<<<<<<< HEAD
-version = "4.0.5"
-=======
 version = "4.1.0"
->>>>>>> 5ed7858d
 description = "Splunk Content Control Tool"
 authors = ["STRT <research@splunk.com>"]
 license = "Apache 2.0"
@@ -23,11 +19,7 @@
 attackcti = "^0.3.7"
 Jinja2 = "^3.1.4"
 questionary = "^2.0.1"
-<<<<<<< HEAD
 docker = "^7.1.0"
-=======
-docker = "^7.0.0"
->>>>>>> 5ed7858d
 splunk-sdk = "^2.0.1"
 semantic-version = "^2.10.0"
 bottle = "^0.12.25"
