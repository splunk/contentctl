--- conflicted
+++ resolved
@@ -12,11 +12,7 @@
 @dataclass(frozen=True)
 class ValidateInputDto:
     director_input_dto: DirectorInputDto
-<<<<<<< HEAD
-=======
     
->>>>>>> 748e7b74
-
 
 class Validate:
 
