import sys

from dataclasses import dataclass

from pydantic import ValidationError
from typing import Union

from splunk_contentctl.objects.enums import SecurityContentProduct
from splunk_contentctl.input.director import Director, DirectorInputDto, DirectorOutputDto


@dataclass(frozen=True)
class ValidateInputDto:
    director_input_dto: DirectorInputDto


class Validate:

<<<<<<< HEAD
    def execute(self, input_dto: ValidateInputDto) -> DirectorOutputDto:
=======
    def execute(self, input_dto: ValidateInputDto) -> None:

>>>>>>> 8635c56f
        director_output_dto = DirectorOutputDto([],[],[],[],[],[],[],[],[])
        director = Director(director_output_dto)
        director.execute(input_dto.director_input_dto)      

        # uuid validation all objects
        try:
            security_content_objects = director_output_dto.detections + director_output_dto.stories + director_output_dto.baselines + director_output_dto.investigations + director_output_dto.playbooks + director_output_dto.deployments
            self.validate_duplicate_uuids(security_content_objects)

            # validate tests
            self.validate_detection_exist_for_test(director_output_dto.tests, director_output_dto.detections)

        except ValueError as e:
            print(e)
            sys.exit(1)

        return director_output_dto


    def validate_duplicate_uuids(self, security_content_objects):
        duplicate_uuids = list()
        set_objects = set()
        for elem in security_content_objects:
            if elem.id in set_objects:
                duplicate_uuids.append(elem)
            else:
                set_objects.add(elem.id)
    
        if len(duplicate_uuids):
            raise ValueError('ERROR: Duplicate ID found in objects:\n' + '\n'.join([obj.name for obj in duplicate_uuids]))


    def validate_detection_exist_for_test(self, tests : list, detections: list):
        for test in tests:
            found_detection = False
            for detection in detections:
                if test.tests[0].file in detection.file_path:
                     found_detection = True

            if not found_detection:
                raise ValueError("ERROR: detection doesn't exist for test file: " + test.name)
<|MERGE_RESOLUTION|>--- conflicted
+++ resolved
@@ -16,12 +16,8 @@
 
 class Validate:
 
-<<<<<<< HEAD
-    def execute(self, input_dto: ValidateInputDto) -> DirectorOutputDto:
-=======
+
     def execute(self, input_dto: ValidateInputDto) -> None:
-
->>>>>>> 8635c56f
         director_output_dto = DirectorOutputDto([],[],[],[],[],[],[],[],[])
         director = Director(director_output_dto)
         director.execute(input_dto.director_input_dto)      
@@ -38,7 +34,7 @@
             print(e)
             sys.exit(1)
 
-        return director_output_dto
+        return None
 
 
     def validate_duplicate_uuids(self, security_content_objects):
