import sys
import argparse
import os
<<<<<<< HEAD

from pydantic import BaseModel
from pydantic.main import ModelMetaclass
=======
import yaml
>>>>>>> 8635c56f

from splunk_contentctl.actions.validate import ValidateInputDto, Validate
from splunk_contentctl.actions.generate import GenerateInputDto, DirectorOutputDto, Generate
from splunk_contentctl.actions.reporting import ReportingInputDto, Reporting
from splunk_contentctl.actions.new_content import NewContentInputDto, NewContent
from splunk_contentctl.actions.doc_gen import DocGenInputDto, DocGen
from splunk_contentctl.actions.initialize import Initialize, InitializeInputDto
from splunk_contentctl.input.director import DirectorInputDto
from splunk_contentctl.objects.enums import SecurityContentType, SecurityContentProduct
from splunk_contentctl.input.new_content_generator import NewContentGeneratorInputDto
from splunk_contentctl.helper.config_handler import ConfigHandler

from splunk_contentctl.objects.config import Config

from splunk_contentctl.objects.app import App
from splunk_contentctl.objects.test_config import TestConfig
from splunk_contentctl.actions.test import Test





def print_ascii_art():
    print("""
Running Splunk Security Content Control Tool (contentctl) 
⠀⠀⠀⠀⠀⠀⠀⠀⠀⠀⢀⠀⠀⠀⠀⠀⠀⠀⠀⠀⠀⠀⠀⠀⠀⠀⠀⠀⠀⠀⠀⠀⠀⠀⠀⠀⠀
⠀⠀⠀⠀⠀⠀⠀⠀⠀⢶⠛⡇⠀⠀⠀⠀⠀⠀⣠⣦⡀⠀⠀⠀⠀⠀⠀⠀⠀⠀⠀⠀⠀⠀⠀⠀⠀
⠀⠀⠀⠀⠀⠀⠀⠀⣀⠼⠖⠛⠋⠉⠉⠓⠢⣴⡻⣾⡇⠀⠀⠀⠀⠀⠀⠀⠀⠀⠀⠀⠀⠀⠀⠀⠀
⠀⠀⠀⢀⡠⠔⠊⠁⠀⠀⠀⠀⠀⠀⣠⣤⣄⠻⠟⣏⠀⠀⠀⠀⠀⠀⠀⠀⠀⠀⠀⠀⠀⠀⠀⠀⠀
⠀⣠⠞⠁⠀⠀⠀⡄⠀⠀⠀⠀⠀⠀⢻⣿⣿⠀⢀⠘⡄⠀⠀⠀⠀⠀⠀⠀⠀⠀⠀⠀⠀⠀⠀⠀⠀
⢸⡇⠀⠀⠀⡠⠊⠀⠀⠀⠀⠀⠀⠀⠀⠉⠉⠀⠈⠁⠘⣄⠀⠀⠀⠀⠀⠀⠀⠀⠀⠀⠀⠀⠀⠀⠀
⢸⡉⠓⠒⠊⠀⠀⠀⠀⠀⠀⠀⠀⠀⠀⠀⠘⢄⠀⠀⠀⠈⢦⡀⠀⠀⠀⠀⠀⠀⠀⠀⠀⠀⠀⠀⠀
⠈⡇⠀⢠⠀⠀⠀⠀⠀⠀⠀⠈⡷⣄⠀⠀⢀⠈⠀⠀⠑⢄⠀⠑⢄⡀⠀⠀⠀⠀⠀⠀⠀⠀⠀⠀⠀
⠀⠹⡄⠘⡄⠀⠀⠀⠀⢀⡠⠊⠀⠙⠀⠀⠈⢣⠀⠀⠀⢀⠀⠀⠀⠉⠒⠤⣀⠀⠀⠀⠀⠀⠀⠀⠀
⠀⠀⠉⠁⠛⠲⢶⡒⠈⠁⠀⠀⠀⠀⠀⠀⠀⠀⠀⡄⠀⠀⠉⠂⠀⠀⠀⠀⠤⡙⠢⣄⠀⠀⠀⠀⠀
⠀⠀⠀⠀⠀⠀⠀⢹⠀⠀⡀⠀⠀⢸⠀⠀⠀⠀⠘⠇⠀⠀⠀⠀⠀⠀⠀⠀⢀⠈⠀⠈⠳⡄⠀⠀⠀
⠀⠀⠀⠀⠀⠀⠀⠈⡇⠀⠣⠀⠀⠈⠀⢀⠀⠀⠀⠀⠀⠀⢀⣀⠀⠀⢀⡀⠀⠑⠄⠈⠣⡘⢆⠀⠀
⠀⠀⠀⠀⠀⠀⠀⠀⢧⠀⠀⠀⠀⠀⠀⠿⠀⠀⠀⠀⣠⠞⠉⠀⠀⠀⠀⠙⢆⠀⠀⡀⠀⠁⠈⢇⠀
⠀⠀⠀⠀⠀⠀⠀⠀⢹⠀⢤⠀⠀⠀⠀⠀⠀⠀⠀⢰⠁⠀⠀⠀⠀⠀⠀⠀⠀⠁⠀⠙⡄⠀⡀⠈⡆
⠀⠀⠀⠀⠀⠀⠀⠀⠸⡆⠘⠃⠀⠀⠀⢀⡄⠀⠀⡇⠀⠀⡄⠀⠀⠀⠰⡀⠀⠀⡄⠀⠉⠀⠃⠀⢱
⠀⠀⠀⠀⠀⠀⠀⠀⠀⢣⡀⠀⠀⡆⠀⠸⠇⠀⠀⢳⠀⠀⠈⠀⠀⠀⠐⠓⠀⠀⢸⡄⠀⠀⠀⡀⢸
⠀⠀⠀⠀⠀⠀⠀⠀⠀⠀⢳⡀⠀⢻⠀⠀⠀⠀⢰⠛⢆⠀⠀⠀⠀⠀⠀⠀⠀⠀⠀⠃⠀⡆⠀⠃⡼
⠀⠀⠀⠀⠀⠀⠀⠀⠀⠀⣠⣷⣤⣽⣧⠀⠀⠀⡜⠀⠈⠢⡀⠀⠀⠀⠀⠀⠀⠀⠀⠀⠀⠀⠀⢠⠃
⠀⠀⠀⠀⠀⠀⠀⠀⠀⣾⣿⣿⣇⡿⠹⣷⣄⣬⡗⠢⣤⠖⠛⢳⣤⣀⠀⠀⠀⠀⠀⠀⠀⠀⡰⠃⠀
⠀⠀⠀⠀⠀⠀⠀⠀⠀⠀⠀⠘⠋⢠⣾⢿⡏⣸⠀⠀⠈⠋⠛⠧⠤⠘⠛⠉⠙⠒⠒⠒⠒⠉⠀⠀⠀
⠀⠀⠀⠀⠀⠀⠀⠀⠀⠀⠀⠀⠀⠈⠉⠻⠶⠃⠀⠀⠀⠀⠀⠀⠀⠀⠀⠀⠀⠀⠀⠀⠀⠀⠀⠀⠀

    By: Splunk Threat Research Team [STRT] - research@splunk.com
    """)    


def start(args):
    print_ascii_art()
    return ConfigHandler.read_config(os.path.join(args.path, 'contentctl.yml'))





def initialize(args)->None:
    print_ascii_art()
    Initialize().execute(
        InitializeInputDto(
            path=os.path.abspath(args.path)
        )
    )


<<<<<<< HEAD
def build(args) -> DirectorOutputDto:
    if args.product == 'SPLUNK_ENTERPRISE_APP':
        product = SecurityContentProduct.SPLUNK_ENTERPRISE_APP
    elif args.product == 'SSA':
        product = SecurityContentProduct.SSA
    elif args.product == 'API':
        product = SecurityContentProduct.API
    else:
        print("ERROR: product " + args.product + " not supported")
        sys.exit(1)   

    director_input_dto = DirectorInputDto(
        input_path = args.path,
        product = product,
        create_attack_csv = True,
        skip_enrichment = args.skip_enrichment
    )

    generate_input_dto = GenerateInputDto(
        director_input_dto = director_input_dto,
        product = product,
        output_path = os.path.abspath(args.output)
    )

    generate = Generate()
    return generate.execute(generate_input_dto)
=======
def build(args) -> None:
    config = start(args)

    for product_type in config.build:
        if product_type not in SecurityContentProduct:
            raise(Exception(f"Unsupported product type {product_type} found in configuration file {args.config}.\n"
                             f"Only the following product types are valid: {SecurityContentProduct._member_names_}"))

        print(f"Building {product_type}")
        
        director_input_dto = DirectorInputDto(
            input_path = config.globals.path,
            product = product_type,
            create_attack_csv = True,
            skip_enrichment = not config.enrichments.attack_enrichment
        )

        generate_input_dto = GenerateInputDto(
            director_input_dto = director_input_dto,
            product = product_type,
            output_path = config.build[product_type].pa
        )

        generate = Generate()
        generate.execute(generate_input_dto)
    
>>>>>>> 8635c56f


def inspect(args) -> None:
    raise(Exception("WARNING - INSPECT NOT YET IMPLEMENTED"))
    #Inspect(args)

def deploy(args) -> None:
    raise(Exception("WARNING - DEPLOY NOT YET IMPLEMENTED"))
    #Deploy(args)


def eric_test(args):
    
    import yaml
    with open("Res.yml","r") as res:
        try:
            data = yaml.safe_load(res)
            test_object = TestConfig.parse_obj(data)
        except Exception as e:
            raise(Exception(f"Error parsing test config: {str(e)}"))
            
    print("Not checking out the specified branch yet.  What should we do? Default to the one in the config? Overwrite the one in the config with the current?")
        
    
    
    args.path = test_object.repo_path
    args.product = "SPLUNK_ENTERPRISE_APP"
    args.output = os.path.join(test_object.repo_path, "dist","escu")
    args.skip_enrichment = True
    
    
    director = build(args)
    import pprint
    
    

    app = build(args)
    
    a = App(uid=9999, appid="my_custom_app", title="my_custom_app",
            release="1.0.0",local_path=str(app), description="lame description", http_path=None, splunkbase_path=None)

    test_object.apps.append(a)
    print(f"generate complete. written to {args.output}")
    
    Test().execute(test_object, director)
        


def validate(args) -> DirectorOutputDto:
    config = start(args)
<<<<<<< HEAD
    if args.product == 'SPLUNK_ENTERPRISE_APP':
        product = SecurityContentProduct.SPLUNK_ENTERPRISE_APP
    elif args.product == 'SSA':
        product = SecurityContentProduct.SSA
    else:
        print("ERROR: product " + args.product + " not supported")
        sys.exit(1)   
=======
>>>>>>> 8635c56f

    director_input_dto = DirectorInputDto(
        input_path = os.path.abspath(args.path),
        product = SecurityContentProduct[args.product],
        config = config
    )

    validate_input_dto = ValidateInputDto(
        director_input_dto = director_input_dto
    )

    validate = Validate()
    return validate.execute(validate_input_dto)
    
    


def doc_gen(args) -> None:
    director_input_dto = DirectorInputDto(
        input_path = args.path,
        product = SecurityContentProduct.splunk_app,
        create_attack_csv = False,
        skip_enrichment = args.skip_enrichment
    )

    doc_gen_input_dto = DocGenInputDto(
        director_input_dto = director_input_dto,
        output_path = os.path.abspath(args.output)
    )

    doc_gen = DocGen()
    doc_gen.execute(doc_gen_input_dto)


def new_content(args) -> None:

    if args.type == 'detection':
        contentType = SecurityContentType.detections
    elif args.type == 'story':
        contentType = SecurityContentType.stories
    else:
        print("ERROR: type " + args.type + " not supported")
        sys.exit(1)

    new_content_generator_input_dto = NewContentGeneratorInputDto(type = contentType)
    new_content_input_dto = NewContentInputDto(new_content_generator_input_dto, os.path.abspath(args.output))
    new_content = NewContent()
    new_content.execute(new_content_input_dto)
 

def reporting(args) -> None:

    director_input_dto = DirectorInputDto(
        input_path = args.path,
        product = SecurityContentProduct.splunk_app,
        create_attack_csv = False,
        skip_enrichment = args.skip_enrichment
    )

    reporting_input_dto = ReportingInputDto(
        director_input_dto = director_input_dto,
        output_path = os.path.abspath(args.output)
    )

    reporting = Reporting()
    reporting.execute(reporting_input_dto)


def main(args):
    """
    main function parses the arguments passed to the script and calls the respctive method.
    :param args: arguments passed by the user on command line while calling the script.
    :return: returns the output of the function called.     
    """

    # grab arguments
    parser = argparse.ArgumentParser(
        description="Use `contentctl action -h` to get help with any Splunk content action")
    parser.add_argument("-p", "--path", required=False, default=".",
                        help="path to the content path containing the contentctl.yml")

    parser.set_defaults(func=lambda _: parser.print_help())
    actions_parser = parser.add_subparsers(title="Splunk content actions", dest="action")

    # available actions
    init_parser = actions_parser.add_parser("init", help="initialize a Splunk content pack using and customizes a configuration under contentctl.yml")
    validate_parser = actions_parser.add_parser("validate", help="validates a Splunk content pack")
    build_parser = actions_parser.add_parser("build", help="builds a Splunk content pack package to be distributed")
    new_content_parser = actions_parser.add_parser("new", help="create new Splunk content object (detection, or story)")
    reporting_parser = actions_parser.add_parser("report", help="create Splunk content report of the current pack")
    inspect_parser = actions_parser.add_parser("inspect", help="runs Splunk appinspect on a build Splunk app to ensure that an app meets Splunkbase requirements.")
    deploy_parser = actions_parser.add_parser("deploy", help="install an application on a target Splunk instance.")  
    test_parser = actions_parser.add_parser("test", help="test Splunk content detections inside a docker instance.")    

    test_parser = actions_parser.add_parser("test", help="Run a test of the detections locally")

    # init actions
    #init_parser.add_argument("-s", "--skip_configuration", action='store_true', required=False, default=False, help="skips configuration of the pack and generates a default configuration")
    #init_parser.add_argument("-o", "--output", required=False, type=str, default='.', help="output directory to initialize the content pack in" )
    init_parser.set_defaults(func=initialize)

    #validate_parser.add_argument("-p", "--pack", required=False, type=str, default='SPLUNK_ENTERPRISE_APP', 
    #                             help="Type of package to create, choose between all, `SPLUNK_ENTERPRISE_APP` or `SSA`.")
    #validate_parser.add_argument("-t", "--template", required=False, type=argparse.FileType("r"), default=DEFAULT_CONFIGURE_OUTPUT_FILE, help="Path to the template which will be used to create a configuration file for generating your app.")
    validate_parser.add_argument("-pr", "--product", required=False, type=str, default="splunk_app",
       help="Type of package to create, choose between .")
    validate_parser.set_defaults(func=validate)

    #These arguments are not required because they will be read from the config
    build_parser.add_argument("-o", "--output", required=False, type=str,
       help="Path where to store the deployment package")
    build_parser.add_argument("-pr", "--product", required=False, type=str, default="SPLUNK_ENTERPRISE_APP",
       help="Type of package to create, choose between `SPLUNK_ENTERPRISE_APP`, `SSA` or `API`.")
    build_parser.set_defaults(func=build)
 
    new_content_parser.add_argument("-t", "--type", required=True, type=str,
        help="Type of security content object, choose between `detection`, `story`")
    new_content_parser.add_argument("-o", "--output", required=True, type=str,
        help="output path to store the detection or story")
    new_content_parser.set_defaults(func=new_content)

    reporting_parser.add_argument("-o", "--output", required=True, type=str,
        help="output path to store the detection or story")
    reporting_parser.set_defaults(func=reporting)

    inspect_parser.add_argument("-ap", "--app_path", required=False, type=str, default=None, help="path to the Splunk app to be inspected")
    inspect_parser.set_defaults(func=inspect)


    deploy_parser.add_argument("-ap", "--app_path", required=True, type=str, help="path to the Splunk app you wish to deploy")
    deploy_parser.add_argument("--username", required=True, type=str, help="splunk.com username")
    deploy_parser.add_argument("--password", required=True, type=str, help="splunk.com password")
    deploy_parser.add_argument("--server", required=False, default="https://admin.splunk.com", type=str, help="override server URL, defaults to: https://admin.splunk.com")
    deploy_parser.set_defaults(func=deploy)


    test_parser.set_defaults(func=eric_test)

    # parse them
    args = parser.parse_args()
    

    #Catch any errors that aren't otherwise caught and 
    #handled by the parser.
    try:
        return args.func(args)
    except Exception as e:
        print(f"Error for function [{args.func.__name__}]: {str(e)}")
        import traceback
        print(traceback.format_exc())
        sys.exit(1)


if __name__ == "__main__":
    main(sys.argv[1:])
<<<<<<< HEAD

=======
>>>>>>> 8635c56f
                                  <|MERGE_RESOLUTION|>--- conflicted
+++ resolved
@@ -1,13 +1,9 @@
 import sys
 import argparse
 import os
-<<<<<<< HEAD
-
-from pydantic import BaseModel
-from pydantic.main import ModelMetaclass
-=======
+
 import yaml
->>>>>>> 8635c56f
+
 
 from splunk_contentctl.actions.validate import ValidateInputDto, Validate
 from splunk_contentctl.actions.generate import GenerateInputDto, DirectorOutputDto, Generate
@@ -76,37 +72,12 @@
     )
 
 
-<<<<<<< HEAD
+
 def build(args) -> DirectorOutputDto:
-    if args.product == 'SPLUNK_ENTERPRISE_APP':
-        product = SecurityContentProduct.SPLUNK_ENTERPRISE_APP
-    elif args.product == 'SSA':
-        product = SecurityContentProduct.SSA
-    elif args.product == 'API':
-        product = SecurityContentProduct.API
-    else:
-        print("ERROR: product " + args.product + " not supported")
-        sys.exit(1)   
-
-    director_input_dto = DirectorInputDto(
-        input_path = args.path,
-        product = product,
-        create_attack_csv = True,
-        skip_enrichment = args.skip_enrichment
-    )
-
-    generate_input_dto = GenerateInputDto(
-        director_input_dto = director_input_dto,
-        product = product,
-        output_path = os.path.abspath(args.output)
-    )
-
-    generate = Generate()
-    return generate.execute(generate_input_dto)
-=======
-def build(args) -> None:
     config = start(args)
 
+    #REMOVE AFTER TEST INTEGRATION IS COMPLETE
+    directors:list[DirectorOutputDto] = []
     for product_type in config.build:
         if product_type not in SecurityContentProduct:
             raise(Exception(f"Unsupported product type {product_type} found in configuration file {args.config}.\n"
@@ -117,9 +88,9 @@
         director_input_dto = DirectorInputDto(
             input_path = config.globals.path,
             product = product_type,
-            create_attack_csv = True,
-            skip_enrichment = not config.enrichments.attack_enrichment
+            config = config
         )
+
 
         generate_input_dto = GenerateInputDto(
             director_input_dto = director_input_dto,
@@ -128,9 +99,14 @@
         )
 
         generate = Generate()
-        generate.execute(generate_input_dto)
-    
->>>>>>> 8635c56f
+
+        #REMOVE AFTER TEST INTEGRATION IS COMPLETE
+        directors.append(generate.execute(generate_input_dto))
+
+
+    #REMOVE AFTER TEST INTEGRATION IS COMPLETE
+    return directors[0]
+
 
 
 def inspect(args) -> None:
@@ -140,6 +116,7 @@
 def deploy(args) -> None:
     raise(Exception("WARNING - DEPLOY NOT YET IMPLEMENTED"))
     #Deploy(args)
+
 
 
 def eric_test(args):
@@ -179,18 +156,10 @@
         
 
 
-def validate(args) -> DirectorOutputDto:
+
+def validate(args) -> None:
     config = start(args)
-<<<<<<< HEAD
-    if args.product == 'SPLUNK_ENTERPRISE_APP':
-        product = SecurityContentProduct.SPLUNK_ENTERPRISE_APP
-    elif args.product == 'SSA':
-        product = SecurityContentProduct.SSA
-    else:
-        print("ERROR: product " + args.product + " not supported")
-        sys.exit(1)   
-=======
->>>>>>> 8635c56f
+
 
     director_input_dto = DirectorInputDto(
         input_path = os.path.abspath(args.path),
@@ -247,7 +216,6 @@
         input_path = args.path,
         product = SecurityContentProduct.splunk_app,
         create_attack_csv = False,
-        skip_enrichment = args.skip_enrichment
     )
 
     reporting_input_dto = ReportingInputDto(
@@ -345,9 +313,4 @@
 
 
 if __name__ == "__main__":
-    main(sys.argv[1:])
-<<<<<<< HEAD
-
-=======
->>>>>>> 8635c56f
-                                  +    main(sys.argv[1:])                                  