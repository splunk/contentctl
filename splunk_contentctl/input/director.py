--- conflicted
+++ resolved
@@ -93,9 +93,9 @@
             self.createSecurityContent(SecurityContentType.detections)
             self.createSecurityContent(SecurityContentType.stories)
 
-        elif product == SecurityContentProduct.ba_objects:
-            self.createSecurityContent(SecurityContentType.unit_tests, product)
-            self.createSecurityContent(SecurityContentType.detections, product)
+        elif self.input_dto.product == SecurityContentProduct.ba_objects:
+            self.createSecurityContent(SecurityContentType.unit_tests)
+            self.createSecurityContent(SecurityContentType.detections)
             
     def createSecurityContentFromObject(self, content_type: SecurityContentType)->None:
         raise(Exception("Not yet implemented"))
@@ -124,26 +124,20 @@
         already_ran = False
         progress_percent = 0
 
-<<<<<<< HEAD
-        security_content_files = []
-=======
+
         
->>>>>>> 8635c56f
-
-        if self.input_dto.product == SecurityContentProduct.splunk_app or product == SecurityContentProduct.json_objects:
+
+
+        if self.input_dto.product == SecurityContentProduct.splunk_app or self.input_dto.product == SecurityContentProduct.json_objects:
             security_content_files = [f for f in files if 'ssa___' not in f]
         elif self.input_dto.product == SecurityContentProduct.ba_objects:
             security_content_files = [f for f in files if 'ssa___' in f]
         else:
-            raise(Exception(f"Cannot createSecurityContent for unknown product '{product}'"))
+            raise(Exception(f"Cannot createSecurityContent for unknown product '{self.input_dto.product}'"))
 
 
         for index,file in enumerate(security_content_files):
-<<<<<<< HEAD
-        
-            
-=======
->>>>>>> 8635c56f
+
             #Index + 1 because we are zero indexed, not 1 indexed.  This ensures
             # that printouts end at 100%, not some other number 
             progress_percent = ((index+1)/len(security_content_files)) * 100
